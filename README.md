<<<<<<< HEAD
<!-- PROJECT LOGO -->
<br />
<p align="center">
    <img src="./images/DeepLIIF_logo.png" width="50%">
    <h3 align="center"><strong>Deep-Learning Inferred Multiplex Immunofluorescence for Immunohistochemical Image Quantification</strong></h3>
    <p align="center">
    <a href="https://doi.org/10.1101/2021.05.01.442219">Journal Preprint</a>
    |
    <a href="https://rdcu.be/cKSBz">Journal Link</a>
    |
    <a href="https://arxiv.org/abs/2204.04494">CVPR Link</a>
    |
    <a href="https://deepliif.org/">Cloud Deployment</a>
    |
    <a href="https://nadeemlab.github.io/DeepLIIF/">Documentation</a>
    |
    <a href="#docker">Docker</a>
    |
    <a href="https://github.com/nadeemlab/DeepLIIF/tree/main/ImageJ_Plugin">ImageJ Plugin</a>
    |
    <a href="#support">Support</a>
  </p>
</p>

*Reporting biomarkers assessed by routine immunohistochemical (IHC) staining of tissue is broadly used in diagnostic 
pathology laboratories for patient care. To date, clinical reporting is predominantly qualitative or semi-quantitative. 
By creating a multitask deep learning framework referred to as DeepLIIF, we present a single-step solution to stain 
deconvolution/separation, cell segmentation, and quantitative single-cell IHC scoring. Leveraging a unique de novo 
dataset of co-registered IHC and multiplex immunofluorescence (mpIF) staining of the same slides, we segment and 
translate low-cost and prevalent IHC slides to more expensive-yet-informative mpIF images, while simultaneously 
providing the essential ground truth for the superimposed brightfield IHC channels. Moreover, a new nuclear-envelop 
stain, LAP2beta, with high (>95%) cell coverage is introduced to improve cell delineation/segmentation and protein 
expression quantification on IHC slides. By simultaneously translating input IHC images to clean/separated mpIF channels 
and performing cell segmentation/classification, we show that our model trained on clean IHC Ki67 data can generalize to 
more noisy and artifact-ridden images as well as other nuclear and non-nuclear markers such as CD3, CD8, BCL2, BCL6, 
MYC, MUM1, CD10, and TP53. We thoroughly evaluate our method on publicly available benchmark datasets as well as against 
pathologists' semi-quantitative scoring. Trained on IHC, DeepLIIF generalizes well to H&E images for out-of-the-box nuclear 
segmentation.*

**DeepLIIF** is deployed as a free publicly available cloud-native platform (https://deepliif.org) with Bioformats (more than 150 input formats supported) and MLOps pipeline. We also release **DeepLIIF** implementations for single/multi-GPU training, Torchserve/Dask+Torchscript deployment, and auto-scaling via Pulumi (1000s of concurrent connections supported); details can be found in our [documentation](https://nadeemlab.github.io/DeepLIIF/). **DeepLIIF** can be run locally (GPU required) by [pip installing the package](https://github.com/nadeemlab/DeepLIIF/edit/main/README.md#installing-deepliif) and using the deepliif CLI command. **DeepLIIF** can be used remotely (no GPU required) through the https://deepliif.org website, calling the [cloud API via Python](https://github.com/nadeemlab/DeepLIIF/edit/main/README.md#cloud-deployment), or via the [ImageJ/Fiji plugin](https://github.com/nadeemlab/DeepLIIF/edit/main/README.md#imagej-plugin); details for the free cloud-native platform can be found in our [CVPR'22 paper](https://arxiv.org/pdf/2204.04494.pdf).

© This code is made available for non-commercial academic purposes.

![overview_image](./images/overview.png)*Overview of DeepLIIF pipeline and sample input IHCs (different 
brown/DAB markers -- BCL2, BCL6, CD10, CD3/CD8, Ki67) with corresponding DeepLIIF-generated hematoxylin/mpIF modalities 
and classified (positive (red) and negative (blue) cell) segmentation masks. (a) Overview of DeepLIIF. Given an IHC 
input, our multitask deep learning framework simultaneously infers corresponding Hematoxylin channel, mpIF DAPI, mpIF 
protein expression (Ki67, CD3, CD8, etc.), and the positive/negative protein cell segmentation, baking explainability 
and interpretability into the model itself rather than relying on coarse activation/attention maps. In the segmentation 
mask, the red cells denote cells with positive protein expression (brown/DAB cells in the input IHC), whereas blue cells 
represent negative cells (blue cells in the input IHC). (b) Example DeepLIIF-generated hematoxylin/mpIF modalities and 
segmentation masks for different IHC markers. DeepLIIF, trained on clean IHC Ki67 nuclear marker images, can generalize 
to noisier as well as other IHC nuclear/cytoplasmic marker images.*

## Prerequisites
1. Python 3.8
2. Docker

## Installing `deepliif`

DeepLIIF can be `pip` installed:
```shell
$ python3.8 -m venv venv
$ source venv/bin/activate
(venv) $ pip install deepliif
```

The package is composed of two parts:
1. A library that implements the core functions used to train and test DeepLIIF models. 
2. A CLI to run common batch operations including training, batch testing and Torchscipt models serialization.

You can list all available commands:

```
(venv) $ deepliif --help
Usage: deepliif [OPTIONS] COMMAND [ARGS]...

Options:
  --help  Show this message and exit.

Commands:
  prepare-testing-data   Preparing data for testing
  serialize              Serialize DeepLIIF models using Torchscript
  test                   Test trained models
  train                  General-purpose training script for multi-task...
```

## Training Dataset
For training, all image sets must be 512x512 and combined together in 3072x512 images (six images of size 512x512 stitched
together horizontally).
The data need to be arranged in the following order:
```
XXX_Dataset 
    ├── train
    └── val
```
We have provided a simple function in the CLI for preparing data for training.

* **To prepare data for training**, you need to have the image dataset for each image (including IHC, Hematoxylin Channel, mpIF DAPI, mpIF Lap2, mpIF marker, and segmentation mask) in the input directory.
Each of the six images for a single image set must have the same naming format, with only the name of the label for the type of image differing between them.  The label names must be, respectively: IHC, Hematoxylin, DAPI, Lap2, Marker, Seg.
The command takes the address of the directory containing image set data and the address of the output dataset directory.
It first creates the train and validation directories inside the given output dataset directory.
It then reads all of the images in the input directory and saves the combined image in the train or validation directory, based on the given `validation_ratio`.
```
deepliif prepare-training-data --input-dir /path/to/input/images
                               --output-dir /path/to/output/images
                               --validation-ratio 0.2
```

## Training
To train a model:
```
deepliif train --dataroot /path/to/input/images 
                --name Model_Name 
```
or
```
python train.py --dataroot /path/to/input/images 
                --name Model_Name 
```

* To view training losses and results, open the URL http://localhost:8097. For cloud servers replace localhost with your IP.
* Epoch-wise intermediate training results are in `DeepLIIF/checkpoints/Model_Name/web/index.html`.
* Trained models will be by default be saved in `DeepLIIF/checkpoints/Model_Name`.
* Training datasets can be downloaded [here](https://zenodo.org/record/4751737#.YKRTS0NKhH4).

**DP**: To train a model you can use DP. DP is single-process. It means that **all the GPUs you want to use must be on the same machine** so that they can be included in the same process - you cannot distribute the training across multiple GPU machines, unless you write your own code to handle inter-node (node = machine) communication.
To split and manage the workload for multiple GPUs within the same process, DP uses multi-threading. 
You can find more information on DP [here](https://github.com/nadeemlab/DeepLIIF/blob/main/Multi-GPU%20Training.md).

To train a model with DP (Example with 2 GPUs (on 1 machine)):
```
deepliif train --dataroot <data_dir> --batch-size 6 --gpu-ids 0 --gpu-ids 1
```
Note that `batch-size` is defined per process. Since DP is a single-process method, the `batch-size` you set is the **effective** batch size.

**DDP**: To train a model you can use DDP. DDP usually spawns multiple processes. 
**DeepLIIF's code follows the PyTorch recommendation to spawn 1 process per GPU** ([doc](https://github.com/pytorch/examples/blob/master/distributed/ddp/README.md#application-process-topologies)). If you want to assign multiple GPUs to each process, you will need to make modifications to DeepLIIF's code (see [doc](https://pytorch.org/tutorials/intermediate/ddp_tutorial.html#combine-ddp-with-model-parallelism)).
Despite all the benefits of DDP, one drawback is the extra GPU memory needed for dedicated CUDA buffer for communication. See a short discussion [here](https://discuss.pytorch.org/t/do-dataparallel-and-distributeddataparallel-affect-the-batch-size-and-gpu-memory-consumption/97194/2). In the context of DeepLIIF, this means that there might be situations where you could use a *bigger batch size with DP* as compared to DDP, which may actually train faster than using DDP with a smaller batch size.
You can find more information on DDP [here](https://github.com/nadeemlab/DeepLIIF/blob/main/Multi-GPU%20Training.md).

To launch training using DDP on a local machine, use `deepliif trainlaunch`. Example with 2 GPUs (on 1 machine):
```
deepliif trainlaunch --dataroot <data_dir> --batch-size 3 --gpu-ids 0 --gpu-ids 1 --use-torchrun "--nproc_per_node 2"
```
Note that
1. `batch-size` is defined per process. Since DDP is a single-process method, the `batch-size` you set is the batch size for each process, and the **effective** batch size will be `batch-size` multiplied by the number of processes you started. In the above example, it will be 3 * 2 = 6.
2. You still need to provide **all GPU ids to use** to the training command. Internally, in each process DeepLIIF picks the device using `gpu_ids[local_rank]`. If you provide `--gpu-ids 2 --gpu-ids 3`, the process with local rank 0 will use gpu id 2 and that with local rank 1 will use gpu id 3. 
3. `-t 3 --log_dir <log_dir>` is not required, but is a useful setting in `torchrun` that saves the log from each process to your target log directory. For example:
```
deepliif trainlaunch --dataroot <data_dir> --batch-size 3 --gpu-ids 0 --gpu-ids 1 --use-torchrun "-t 3 --log_dir <log_dir> --nproc_per_node 2"
```
4. If your PyTorch is older than 1.10, DeepLIIF calls `torch.distributed.launch` in the backend. Otherwise, DeepLIIF calls `torchrun`.

## Serialize Model
The installed `deepliif` uses Dask to perform inference on the input IHC images.
Before running the `test` command, the model files must be serialized using Torchscript.
To serialize the model files:
```
deepliif serialize --models-dir /path/to/input/model/files
                   --output-dir /path/to/output/model/files
```
* By default, the model files are expected to be located in `DeepLIIF/model-server/DeepLIIF_Latest_Model`.
* By default, the serialized files will be saved to the same directory as the input model files.

## Testing
To test the model:
```
deepliif test --input-dir /path/to/input/images 
              --output-dir /path/to/output/images 
              --tile-size 512
```
or
```
python test.py --dataroot /path/to/input/images 
               --name Model_Name  
```
* The latest version of the pretrained models can be downloaded [here](https://zenodo.org/record/4751737#.YKRTS0NKhH4).
* Before running test on images, the model files must be serialized as described above.
* The serialized model files are expected to be located in `DeepLIIF/model-server/DeepLIIF_Latest_Model`.
* The test results will be saved to the specified output directory, which defaults to the input directory.
* The default tile size is 512.
* Testing datasets can be downloaded [here](https://zenodo.org/record/4751737#.YKRTS0NKhH4).

If you prefer, it is possible to run the models using Torchserve.
Please see [the documentation](https://nadeemlab.github.io/DeepLIIF/deployment/#deploying-deepliif-with-torchserve)
on how to deploy the model with Torchserve and for an example of how to run the inference.

## Docker
We provide a Dockerfile that can be used to run the DeepLIIF models inside a container.
First, you need to install the [Docker Engine](https://docs.docker.com/engine/install/ubuntu/).
After installing the Docker, you need to follow these steps:
* Download the pretrained model and place them in DeepLIIF/checkpoints/DeepLIIF_Latest_Model.
* Change XXX of the **WORKDIR** line in the **DockerFile** to the directory containing the DeepLIIF project. 
* To create a docker image from the docker file:
```
docker build -t cuda/deepliif .
```
The image is then used as a base. You can copy and use it to run an application. The application needs an isolated 
environment in which to run, referred to as a container.
* To create and run a container:
```
 docker run -it -v `pwd`:`pwd` -w `pwd` cuda/deepliif deepliif test --input-dir Sample_Large_Tissues
```
When you run a container from the image, the `deepliif` CLI will be available.
You can easily run any CLI command in the activated environment and copy the results from the docker container to the host.

## ImageJ Plugin
If you don't have access to GPU or appropriate hardware and just want to use ImageJ to run inference, we have also created an [ImageJ plugin](https://github.com/nadeemlab/DeepLIIF/tree/main/ImageJ_Plugin) for your convenience.

![DeepLIIF ImageJ Demo](images/deepliif-imagej-demo.gif)

## Cloud Deployment
If you don't have access to GPU or appropriate hardware and don't want to install ImageJ, we have also created a [cloud-native DeepLIIF deployment](https://deepliif.org) with a user-friendly interface to upload images, visualize, interact, and download the final results.

![DeepLIIF Website Demo](images/deepliif-website-demo-02a.gif)

DeepLIIF can also be accessed programmatically through an endpoint by posting a multipart-encoded request
containing the original image file:

```
POST /api/infer

Parameters

img (required)
file: image to run the models on

resolution
string: resolution used to scan the slide (10x, 20x, 40x), defaults to 20x 

pil
boolean: if true, use PIL.Image.open() to load the image, instead of python-bioformats

slim
boolean: if true, return only the segmentation result image
```

For example, in Python:

```python
import os
import json
import base64
from io import BytesIO

import requests
from PIL import Image

# Use the sample images from the main DeepLIIF repo
images_dir = './Sample_Large_Tissues'
filename = 'ROI_1.png'

res = requests.post(
    url='https://deepliif.org/api/infer',
    files={
        'img': open(f'{images_dir}/{filename}', 'rb')
    },
    # optional param that can be 10x, 20x (default) or 40x
    params={
        'resolution': '20x'
    }
)

data = res.json()

def b64_to_pil(b):
    return Image.open(BytesIO(base64.b64decode(b.encode())))

for name, img in data['images'].items():
    output_filepath = f'{images_dir}/{os.path.splitext(filename)[0]}_{name}.png'
    with open(output_filepath, 'wb') as f:
        b64_to_pil(img).save(f, format='PNG')

print(json.dumps(data['scoring'], indent=2))
```

## Synthetic Data Generation
The first version of DeepLIIF model suffered from its inability to separate IHC positive cells in some large clusters,
resulting from the absence of clustered positive cells in our training data. To infuse more information about the
clustered positive cells into our model, we present a novel approach for the synthetic generation of IHC images using
co-registered data. 
We design a GAN-based model that receives the Hematoxylin channel, the mpIF DAPI image, and the segmentation mask and
generates the corresponding IHC image. The model converts the Hematoxylin channel to gray-scale to infer more helpful
information such as the texture and discard unnecessary information such as color. The Hematoxylin image guides the
network to synthesize the background of the IHC image by preserving the shape and texture of the cells and artifacts in
the background. The DAPI image assists the network in identifying the location, shape, and texture of the cells to
better isolate the cells from the background. The segmentation mask helps the network specify the color of cells based 
on the type of the cell (positive cell: a brown hue, negative: a blue hue).

In the next step, we generate synthetic IHC images with more clustered positive cells. To do so, we change the 
segmentation mask by choosing a percentage of random negative cells in the segmentation mask (called as Neg-to-Pos) and 
converting them into positive cells. Some samples of the synthesized IHC images along with the original IHC image are 
shown below.

![IHC_Gen_image](docs/training/images/IHC_Gen.jpg)*Overview of synthetic IHC image generation. (a) A training sample 
of the IHC-generator model. (b) Some samples of synthesized IHC images using the trained IHC-Generator model. The 
Neg-to-Pos shows the percentage of the negative cells in the segmentation mask converted to positive cells.*

We created a new dataset using the original IHC images and synthetic IHC images. We synthesize each image in the dataset 
two times by setting the Neg-to-Pos parameter to %50 and %70. We re-trained our network with the new dataset. You can 
find the new trained model [here](https://zenodo.org/record/4751737/files/DeepLIIF_Latest_Model.zip?download=1).

## Registration
To register the de novo stained mpIF and IHC images, you can use the registration framework in the 'Registration' 
directory. Please refer to the README file provided in the same directory for more details.

## Contributing Training Data
To train DeepLIIF, we used a dataset of lung and bladder tissues containing IHC, hematoxylin, mpIF DAPI, mpIF Lap2, and 
mpIF Ki67 of the same tissue scanned using ZEISS Axioscan. These images were scaled and co-registered with the fixed IHC 
images using affine transformations, resulting in 1667 co-registered sets of IHC and corresponding multiplex images of 
size 512x512. We randomly selected 709 sets for training, 358 sets for validation, and 600 sets for testing the model. 
We also randomly selected and segmented 41 images of size 640x640 from recently released [BCDataset](https://sites.google.com/view/bcdataset) 
which contains Ki67 stained sections of breast carcinoma with Ki67+ and Ki67- cell centroid annotations (for cell 
detection rather than cell instance segmentation task). We split these tiles into 164 images of size 512x512; the test 
set varies widely in the density of tumor cells and the Ki67 index. You can find this dataset [here](https://zenodo.org/record/4751737#.YKRTS0NKhH4).

We are also creating a self-configurable version of DeepLIIF which will take as input any co-registered H&E/IHC and 
multiplex images and produce the optimal output. If you are generating or have generated H&E/IHC and multiplex staining 
for the same slide (de novo staining) and would like to contribute that data for DeepLIIF, we can perform 
co-registration, whole-cell multiplex segmentation via [ImPartial](https://github.com/nadeemlab/ImPartial), train the 
DeepLIIF model and release back to the community with full credit to the contributors.

## Support
Please use the [Image.sc Forum](https://forum.image.sc/tag/deepliif) for discussion and questions related to DeepLIIF.

Bugs can be reported in the [GitHub Issues](https://github.com/nadeemlab/DeepLIIF/issues) tab.

## License
© [Nadeem Lab](https://nadeemlab.org/) - DeepLIIF code is distributed under **Apache 2.0 with Commons Clause** license, 
and is available for non-commercial academic purposes. 

## Acknowledgments
* This code is inspired by [CycleGAN and pix2pix in PyTorch](https://github.com/junyanz/pytorch-CycleGAN-and-pix2pix).

## Reference
If you find our work useful in your research or if you use parts of this code, please cite our paper:
```
@article{ghahremani2022deepliif,
  title={Deep Learning-Inferred Multiplex ImmunoFluorescence for Immunohistochemical Image Quantification},
  author={Ghahremani, Parmida and Li, Yanyun and Kaufman, Arie and Vanguri, Rami and Greenwald, Noah and Angelo, Michael and Hollmann, Travis J and Nadeem, Saad},
  journal={Nature Machine Intelligence},
  year={2022}
}

@article{ghahremani2022deepliifui,
  title={DeepLIIF: An Online Platform for Quantification of Clinical Pathology Slides},
  author={Ghahremani, Parmida and Marino, Joseph and Dodds, Ricardo and Nadeem, Saad},
  journal={CVPR},
  year={2022}
}

```
=======
<!-- PROJECT LOGO -->
<br />
<p align="center">
    <img src="./images/DeepLIIF_logo.png" width="50%">
    <h3 align="center"><strong>Deep-Learning Inferred Multiplex Immunofluorescence for Immunohistochemical Image Quantification</strong></h3>
    <p align="center">
    <a href="https://doi.org/10.1101/2021.05.01.442219">Journal Preprint</a>
    |
    <a href="https://rdcu.be/cKSBz">Journal Link</a>
    |
    <a href="https://arxiv.org/abs/2204.04494">CVPR Link</a>
    |
    <a href="https://deepliif.org/">Cloud Deployment</a>
    |
    <a href="https://nadeemlab.github.io/DeepLIIF/">Documentation</a>
    |
    <a href="#docker">Docker</a>
    |
    <a href="https://github.com/nadeemlab/DeepLIIF/tree/main/ImageJ_Plugin">ImageJ Plugin</a>
    |
    <a href="#support">Support</a>
  </p>
</p>

*Reporting biomarkers assessed by routine immunohistochemical (IHC) staining of tissue is broadly used in diagnostic 
pathology laboratories for patient care. To date, clinical reporting is predominantly qualitative or semi-quantitative. 
By creating a multitask deep learning framework referred to as DeepLIIF, we present a single-step solution to stain 
deconvolution/separation, cell segmentation, and quantitative single-cell IHC scoring. Leveraging a unique de novo 
dataset of co-registered IHC and multiplex immunofluorescence (mpIF) staining of the same slides, we segment and 
translate low-cost and prevalent IHC slides to more expensive-yet-informative mpIF images, while simultaneously 
providing the essential ground truth for the superimposed brightfield IHC channels. Moreover, a new nuclear-envelop 
stain, LAP2beta, with high (>95%) cell coverage is introduced to improve cell delineation/segmentation and protein 
expression quantification on IHC slides. By simultaneously translating input IHC images to clean/separated mpIF channels 
and performing cell segmentation/classification, we show that our model trained on clean IHC Ki67 data can generalize to 
more noisy and artifact-ridden images as well as other nuclear and non-nuclear markers such as CD3, CD8, BCL2, BCL6, 
MYC, MUM1, CD10, and TP53. We thoroughly evaluate our method on publicly available benchmark datasets as well as against 
pathologists' semi-quantitative scoring. Trained on IHC, DeepLIIF generalizes well to H&E images for out-of-the-box nuclear 
segmentation.*

**DeepLIIF** is deployed as a free publicly available cloud-native platform (https://deepliif.org) with Bioformats (more than 150 input formats supported) and MLOps pipeline. We also release **DeepLIIF** implementations for single/multi-GPU training, Torchserve/Dask+Torchscript deployment, and auto-scaling via Pulumi (1000s of concurrent connections supported); details can be found in our [documentation](https://nadeemlab.github.io/DeepLIIF/). **DeepLIIF** can be run locally (GPU required) by [pip installing the package](https://github.com/nadeemlab/DeepLIIF/edit/main/README.md#installing-deepliif) and using the deepliif CLI command. **DeepLIIF** can be used remotely (no GPU required) through the https://deepliif.org website, calling the [cloud API via Python](https://github.com/nadeemlab/DeepLIIF/edit/main/README.md#cloud-deployment), or via the [ImageJ/Fiji plugin](https://github.com/nadeemlab/DeepLIIF/edit/main/README.md#imagej-plugin); details for the free cloud-native platform can be found in our [CVPR'22 paper](https://arxiv.org/pdf/2204.04494.pdf).

© This code is made available for non-commercial academic purposes.

![overview_image](./images/overview.png)*Overview of DeepLIIF pipeline and sample input IHCs (different 
brown/DAB markers -- BCL2, BCL6, CD10, CD3/CD8, Ki67) with corresponding DeepLIIF-generated hematoxylin/mpIF modalities 
and classified (positive (red) and negative (blue) cell) segmentation masks. (a) Overview of DeepLIIF. Given an IHC 
input, our multitask deep learning framework simultaneously infers corresponding Hematoxylin channel, mpIF DAPI, mpIF 
protein expression (Ki67, CD3, CD8, etc.), and the positive/negative protein cell segmentation, baking explainability 
and interpretability into the model itself rather than relying on coarse activation/attention maps. In the segmentation 
mask, the red cells denote cells with positive protein expression (brown/DAB cells in the input IHC), whereas blue cells 
represent negative cells (blue cells in the input IHC). (b) Example DeepLIIF-generated hematoxylin/mpIF modalities and 
segmentation masks for different IHC markers. DeepLIIF, trained on clean IHC Ki67 nuclear marker images, can generalize 
to noisier as well as other IHC nuclear/cytoplasmic marker images.*

## Prerequisites
1. Python 3.8
2. Docker

## Installing `deepliif`

DeepLIIF can be `pip` installed from [PyPI](https://pypi.org/project/deepliif/):
```shell
$ python3.8 -m venv venv
$ source venv/bin/activate
(venv) $ pip install deepliif
```

The package is composed of two parts:
1. A library that implements the core functions used to train and test DeepLIIF models. 
2. A CLI to run common batch operations including training, batch testing and Torchscipt models serialization.

You can list all available commands:

```
(venv) $ deepliif --help
Usage: deepliif [OPTIONS] COMMAND [ARGS]...

Options:
  --help  Show this message and exit.

Commands:
  prepare-testing-data   Preparing data for testing
  serialize              Serialize DeepLIIF models using Torchscript
  test                   Test trained models
  train                  General-purpose training script for multi-task...
```

## Training Dataset
For training, all image sets must be 512x512 and combined together in 3072x512 images (six images of size 512x512 stitched
together horizontally).
The data need to be arranged in the following order:
```
XXX_Dataset 
    ├── train
    └── val
```
We have provided a simple function in the CLI for preparing data for training.

* **To prepare data for training**, you need to have the image dataset for each image (including IHC, Hematoxylin Channel, mpIF DAPI, mpIF Lap2, mpIF marker, and segmentation mask) in the input directory.
Each of the six images for a single image set must have the same naming format, with only the name of the label for the type of image differing between them.  The label names must be, respectively: IHC, Hematoxylin, DAPI, Lap2, Marker, Seg.
The command takes the address of the directory containing image set data and the address of the output dataset directory.
It first creates the train and validation directories inside the given output dataset directory.
It then reads all of the images in the input directory and saves the combined image in the train or validation directory, based on the given `validation_ratio`.
```
deepliif prepare-training-data --input-dir /path/to/input/images
                               --output-dir /path/to/output/images
                               --validation-ratio 0.2
```

## Training
To train a model:
```
deepliif train --dataroot /path/to/input/images 
                --name Model_Name 
```
or
```
python train.py --dataroot /path/to/input/images 
                --name Model_Name 
```

* To view training losses and results, open the URL http://localhost:8097. For cloud servers replace localhost with your IP.
* Epoch-wise intermediate training results are in `DeepLIIF/checkpoints/Model_Name/web/index.html`.
* Trained models will be by default be saved in `DeepLIIF/checkpoints/Model_Name`.
* Training datasets can be downloaded [here](https://zenodo.org/record/4751737#.YKRTS0NKhH4).

**DP**: To train a model you can use DP. DP is single-process. It means that **all the GPUs you want to use must be on the same machine** so that they can be included in the same process - you cannot distribute the training across multiple GPU machines, unless you write your own code to handle inter-node (node = machine) communication.
To split and manage the workload for multiple GPUs within the same process, DP uses multi-threading. 
You can find more information on DP [here](https://github.com/nadeemlab/DeepLIIF/blob/main/Multi-GPU%20Training.md).

To train a model with DP (Example with 2 GPUs (on 1 machine)):
```
deepliif train --dataroot <data_dir> --batch-size 6 --gpu-ids 0 --gpu-ids 1
```
Note that `batch-size` is defined per process. Since DP is a single-process method, the `batch-size` you set is the **effective** batch size.

**DDP**: To train a model you can use DDP. DDP usually spawns multiple processes. 
**DeepLIIF's code follows the PyTorch recommendation to spawn 1 process per GPU** ([doc](https://github.com/pytorch/examples/blob/master/distributed/ddp/README.md#application-process-topologies)). If you want to assign multiple GPUs to each process, you will need to make modifications to DeepLIIF's code (see [doc](https://pytorch.org/tutorials/intermediate/ddp_tutorial.html#combine-ddp-with-model-parallelism)).
Despite all the benefits of DDP, one drawback is the extra GPU memory needed for dedicated CUDA buffer for communication. See a short discussion [here](https://discuss.pytorch.org/t/do-dataparallel-and-distributeddataparallel-affect-the-batch-size-and-gpu-memory-consumption/97194/2). In the context of DeepLIIF, this means that there might be situations where you could use a *bigger batch size with DP* as compared to DDP, which may actually train faster than using DDP with a smaller batch size.
You can find more information on DDP [here](https://github.com/nadeemlab/DeepLIIF/blob/main/Multi-GPU%20Training.md).

To launch training using DDP on a local machine, use `deepliif trainlaunch`. Example with 2 GPUs (on 1 machine):
```
deepliif trainlaunch --dataroot <data_dir> --batch-size 3 --gpu-ids 0 --gpu-ids 1 --use-torchrun "--nproc_per_node 2"
```
Note that
1. `batch-size` is defined per process. Since DDP is a single-process method, the `batch-size` you set is the batch size for each process, and the **effective** batch size will be `batch-size` multiplied by the number of processes you started. In the above example, it will be 3 * 2 = 6.
2. You still need to provide **all GPU ids to use** to the training command. Internally, in each process DeepLIIF picks the device using `gpu_ids[local_rank]`. If you provide `--gpu-ids 2 --gpu-ids 3`, the process with local rank 0 will use gpu id 2 and that with local rank 1 will use gpu id 3. 
3. `-t 3 --log_dir <log_dir>` is not required, but is a useful setting in `torchrun` that saves the log from each process to your target log directory. For example:
```
deepliif trainlaunch --dataroot <data_dir> --batch-size 3 --gpu-ids 0 --gpu-ids 1 --use-torchrun "-t 3 --log_dir <log_dir> --nproc_per_node 2"
```
4. If your PyTorch is older than 1.10, DeepLIIF calls `torch.distributed.launch` in the backend. Otherwise, DeepLIIF calls `torchrun`.

## Serialize Model
The installed `deepliif` uses Dask to perform inference on the input IHC images.
Before running the `test` command, the model files must be serialized using Torchscript.
To serialize the model files:
```
deepliif serialize --models-dir /path/to/input/model/files
                   --output-dir /path/to/output/model/files
```
* By default, the model files are expected to be located in `DeepLIIF/model-server/DeepLIIF_Latest_Model`.
* By default, the serialized files will be saved to the same directory as the input model files.

## Testing
To test the model:
```
deepliif test --input-dir /path/to/input/images 
              --output-dir /path/to/output/images 
              --tile-size 512
```
or
```
python test.py --dataroot /path/to/input/images 
               --name Model_Name  
```
* The latest version of the pretrained models can be downloaded [here](https://zenodo.org/record/4751737#.YKRTS0NKhH4).
* Before running test on images, the model files must be serialized as described above.
* The serialized model files are expected to be located in `DeepLIIF/model-server/DeepLIIF_Latest_Model`.
* The test results will be saved to the specified output directory, which defaults to the input directory.
* The default tile size is 512.
* Testing datasets can be downloaded [here](https://zenodo.org/record/4751737#.YKRTS0NKhH4).

If you prefer, it is possible to run the models using Torchserve.
Please see [the documentation](https://nadeemlab.github.io/DeepLIIF/deployment/#deploying-deepliif-with-torchserve)
on how to deploy the model with Torchserve and for an example of how to run the inference.

## Docker
We provide a Dockerfile that can be used to run the DeepLIIF models inside a container.
First, you need to install the [Docker Engine](https://docs.docker.com/engine/install/ubuntu/).
After installing the Docker, you need to follow these steps:
* Download the pretrained model and place them in DeepLIIF/checkpoints/DeepLIIF_Latest_Model.
* Change XXX of the **WORKDIR** line in the **DockerFile** to the directory containing the DeepLIIF project. 
* To create a docker image from the docker file:
```
docker build -t cuda/deepliif .
```
The image is then used as a base. You can copy and use it to run an application. The application needs an isolated 
environment in which to run, referred to as a container.
* To create and run a container:
```
 docker run -it -v `pwd`:`pwd` -w `pwd` cuda/deepliif deepliif test --input-dir Sample_Large_Tissues
```
When you run a container from the image, the `deepliif` CLI will be available.
You can easily run any CLI command in the activated environment and copy the results from the docker container to the host.

## ImageJ Plugin
If you don't have access to GPU or appropriate hardware and just want to use ImageJ to run inference, we have also created an [ImageJ plugin](https://github.com/nadeemlab/DeepLIIF/tree/main/ImageJ_Plugin) for your convenience.

![DeepLIIF ImageJ Demo](images/deepliif-imagej-demo.gif)

## Cloud Deployment
If you don't have access to GPU or appropriate hardware and don't want to install ImageJ, we have also created a [cloud-native DeepLIIF deployment](https://deepliif.org) with a user-friendly interface to upload images, visualize, interact, and download the final results.

![DeepLIIF Website Demo](images/deepliif-website-demo-02a.gif)

DeepLIIF can also be accessed programmatically through an endpoint by posting a multipart-encoded request
containing the original image file:

```
POST /api/infer

Parameters

img (required)
file: image to run the models on

resolution
string: resolution used to scan the slide (10x, 20x, 40x), defaults to 20x 

pil
boolean: if true, use PIL.Image.open() to load the image, instead of python-bioformats

slim
boolean: if true, return only the segmentation result image
```

For example, in Python:

```python
import os
import json
import base64
from io import BytesIO

import requests
from PIL import Image

# Use the sample images from the main DeepLIIF repo
images_dir = './Sample_Large_Tissues'
filename = 'ROI_1.png'

res = requests.post(
    url='https://deepliif.org/api/infer',
    files={
        'img': open(f'{images_dir}/{filename}', 'rb')
    },
    # optional param that can be 10x, 20x (default) or 40x
    params={
        'resolution': '20x'
    }
)

data = res.json()

def b64_to_pil(b):
    return Image.open(BytesIO(base64.b64decode(b.encode())))

for name, img in data['images'].items():
    output_filepath = f'{images_dir}/{os.path.splitext(filename)[0]}_{name}.png'
    with open(output_filepath, 'wb') as f:
        b64_to_pil(img).save(f, format='PNG')

print(json.dumps(data['scoring'], indent=2))
```

## Synthetic Data Generation
The first version of DeepLIIF model suffered from its inability to separate IHC positive cells in some large clusters,
resulting from the absence of clustered positive cells in our training data. To infuse more information about the
clustered positive cells into our model, we present a novel approach for the synthetic generation of IHC images using
co-registered data. 
We design a GAN-based model that receives the Hematoxylin channel, the mpIF DAPI image, and the segmentation mask and
generates the corresponding IHC image. The model converts the Hematoxylin channel to gray-scale to infer more helpful
information such as the texture and discard unnecessary information such as color. The Hematoxylin image guides the
network to synthesize the background of the IHC image by preserving the shape and texture of the cells and artifacts in
the background. The DAPI image assists the network in identifying the location, shape, and texture of the cells to
better isolate the cells from the background. The segmentation mask helps the network specify the color of cells based 
on the type of the cell (positive cell: a brown hue, negative: a blue hue).

In the next step, we generate synthetic IHC images with more clustered positive cells. To do so, we change the 
segmentation mask by choosing a percentage of random negative cells in the segmentation mask (called as Neg-to-Pos) and 
converting them into positive cells. Some samples of the synthesized IHC images along with the original IHC image are 
shown below.

![IHC_Gen_image](docs/training/images/IHC_Gen.jpg)*Overview of synthetic IHC image generation. (a) A training sample 
of the IHC-generator model. (b) Some samples of synthesized IHC images using the trained IHC-Generator model. The 
Neg-to-Pos shows the percentage of the negative cells in the segmentation mask converted to positive cells.*

We created a new dataset using the original IHC images and synthetic IHC images. We synthesize each image in the dataset 
two times by setting the Neg-to-Pos parameter to %50 and %70. We re-trained our network with the new dataset. You can 
find the new trained model [here](https://zenodo.org/record/4751737/files/DeepLIIF_Latest_Model.zip?download=1).

## Registration
To register the de novo stained mpIF and IHC images, you can use the registration framework in the 'Registration' 
directory. Please refer to the README file provided in the same directory for more details.

## Contributing Training Data
To train DeepLIIF, we used a dataset of lung and bladder tissues containing IHC, hematoxylin, mpIF DAPI, mpIF Lap2, and 
mpIF Ki67 of the same tissue scanned using ZEISS Axioscan. These images were scaled and co-registered with the fixed IHC 
images using affine transformations, resulting in 1667 co-registered sets of IHC and corresponding multiplex images of 
size 512x512. We randomly selected 709 sets for training, 358 sets for validation, and 600 sets for testing the model. 
We also randomly selected and segmented 41 images of size 640x640 from recently released [BCDataset](https://sites.google.com/view/bcdataset) 
which contains Ki67 stained sections of breast carcinoma with Ki67+ and Ki67- cell centroid annotations (for cell 
detection rather than cell instance segmentation task). We split these tiles into 164 images of size 512x512; the test 
set varies widely in the density of tumor cells and the Ki67 index. You can find this dataset [here](https://zenodo.org/record/4751737#.YKRTS0NKhH4).

We are also creating a self-configurable version of DeepLIIF which will take as input any co-registered H&E/IHC and 
multiplex images and produce the optimal output. If you are generating or have generated H&E/IHC and multiplex staining 
for the same slide (de novo staining) and would like to contribute that data for DeepLIIF, we can perform 
co-registration, whole-cell multiplex segmentation via [ImPartial](https://github.com/nadeemlab/ImPartial), train the 
DeepLIIF model and release back to the community with full credit to the contributors.

## Support
Please use the [Image.sc Forum](https://forum.image.sc/tag/deepliif) for discussion and questions related to DeepLIIF.

Bugs can be reported in the [GitHub Issues](https://github.com/nadeemlab/DeepLIIF/issues) tab.

## License
© [Nadeem Lab](https://nadeemlab.org/) - DeepLIIF code is distributed under **Apache 2.0 with Commons Clause** license, 
and is available for non-commercial academic purposes. 

## Acknowledgments
* This code is inspired by [CycleGAN and pix2pix in PyTorch](https://github.com/junyanz/pytorch-CycleGAN-and-pix2pix).

## Reference
If you find our work useful in your research or if you use parts of this code, please cite the following papers:
```
@article{ghahremani2022deepliif,
  title={Deep Learning-Inferred Multiplex ImmunoFluorescence for Immunohistochemical Image Quantification},
  author={Ghahremani, Parmida and Li, Yanyun and Kaufman, Arie and Vanguri, Rami and Greenwald, Noah and Angelo, Michael and Hollmann, Travis J and Nadeem, Saad},
  journal={Nature Machine Intelligence},
  year={2022}
}

@article{ghahremani2022deepliifui,
  title={DeepLIIF: An Online Platform for Quantification of Clinical Pathology Slides},
  author={Ghahremani, Parmida and Marino, Joseph and Dodds, Ricardo and Nadeem, Saad},
  journal={CVPR},
  year={2022}
}

```
>>>>>>> ccc423ad
<|MERGE_RESOLUTION|>--- conflicted
+++ resolved
@@ -1,4 +1,4 @@
-<<<<<<< HEAD
+
 <!-- PROJECT LOGO -->
 <br />
 <p align="center">
@@ -351,359 +351,4 @@
   year={2022}
 }
 
-```
-=======
-<!-- PROJECT LOGO -->
-<br />
-<p align="center">
-    <img src="./images/DeepLIIF_logo.png" width="50%">
-    <h3 align="center"><strong>Deep-Learning Inferred Multiplex Immunofluorescence for Immunohistochemical Image Quantification</strong></h3>
-    <p align="center">
-    <a href="https://doi.org/10.1101/2021.05.01.442219">Journal Preprint</a>
-    |
-    <a href="https://rdcu.be/cKSBz">Journal Link</a>
-    |
-    <a href="https://arxiv.org/abs/2204.04494">CVPR Link</a>
-    |
-    <a href="https://deepliif.org/">Cloud Deployment</a>
-    |
-    <a href="https://nadeemlab.github.io/DeepLIIF/">Documentation</a>
-    |
-    <a href="#docker">Docker</a>
-    |
-    <a href="https://github.com/nadeemlab/DeepLIIF/tree/main/ImageJ_Plugin">ImageJ Plugin</a>
-    |
-    <a href="#support">Support</a>
-  </p>
-</p>
-
-*Reporting biomarkers assessed by routine immunohistochemical (IHC) staining of tissue is broadly used in diagnostic 
-pathology laboratories for patient care. To date, clinical reporting is predominantly qualitative or semi-quantitative. 
-By creating a multitask deep learning framework referred to as DeepLIIF, we present a single-step solution to stain 
-deconvolution/separation, cell segmentation, and quantitative single-cell IHC scoring. Leveraging a unique de novo 
-dataset of co-registered IHC and multiplex immunofluorescence (mpIF) staining of the same slides, we segment and 
-translate low-cost and prevalent IHC slides to more expensive-yet-informative mpIF images, while simultaneously 
-providing the essential ground truth for the superimposed brightfield IHC channels. Moreover, a new nuclear-envelop 
-stain, LAP2beta, with high (>95%) cell coverage is introduced to improve cell delineation/segmentation and protein 
-expression quantification on IHC slides. By simultaneously translating input IHC images to clean/separated mpIF channels 
-and performing cell segmentation/classification, we show that our model trained on clean IHC Ki67 data can generalize to 
-more noisy and artifact-ridden images as well as other nuclear and non-nuclear markers such as CD3, CD8, BCL2, BCL6, 
-MYC, MUM1, CD10, and TP53. We thoroughly evaluate our method on publicly available benchmark datasets as well as against 
-pathologists' semi-quantitative scoring. Trained on IHC, DeepLIIF generalizes well to H&E images for out-of-the-box nuclear 
-segmentation.*
-
-**DeepLIIF** is deployed as a free publicly available cloud-native platform (https://deepliif.org) with Bioformats (more than 150 input formats supported) and MLOps pipeline. We also release **DeepLIIF** implementations for single/multi-GPU training, Torchserve/Dask+Torchscript deployment, and auto-scaling via Pulumi (1000s of concurrent connections supported); details can be found in our [documentation](https://nadeemlab.github.io/DeepLIIF/). **DeepLIIF** can be run locally (GPU required) by [pip installing the package](https://github.com/nadeemlab/DeepLIIF/edit/main/README.md#installing-deepliif) and using the deepliif CLI command. **DeepLIIF** can be used remotely (no GPU required) through the https://deepliif.org website, calling the [cloud API via Python](https://github.com/nadeemlab/DeepLIIF/edit/main/README.md#cloud-deployment), or via the [ImageJ/Fiji plugin](https://github.com/nadeemlab/DeepLIIF/edit/main/README.md#imagej-plugin); details for the free cloud-native platform can be found in our [CVPR'22 paper](https://arxiv.org/pdf/2204.04494.pdf).
-
-© This code is made available for non-commercial academic purposes.
-
-![overview_image](./images/overview.png)*Overview of DeepLIIF pipeline and sample input IHCs (different 
-brown/DAB markers -- BCL2, BCL6, CD10, CD3/CD8, Ki67) with corresponding DeepLIIF-generated hematoxylin/mpIF modalities 
-and classified (positive (red) and negative (blue) cell) segmentation masks. (a) Overview of DeepLIIF. Given an IHC 
-input, our multitask deep learning framework simultaneously infers corresponding Hematoxylin channel, mpIF DAPI, mpIF 
-protein expression (Ki67, CD3, CD8, etc.), and the positive/negative protein cell segmentation, baking explainability 
-and interpretability into the model itself rather than relying on coarse activation/attention maps. In the segmentation 
-mask, the red cells denote cells with positive protein expression (brown/DAB cells in the input IHC), whereas blue cells 
-represent negative cells (blue cells in the input IHC). (b) Example DeepLIIF-generated hematoxylin/mpIF modalities and 
-segmentation masks for different IHC markers. DeepLIIF, trained on clean IHC Ki67 nuclear marker images, can generalize 
-to noisier as well as other IHC nuclear/cytoplasmic marker images.*
-
-## Prerequisites
-1. Python 3.8
-2. Docker
-
-## Installing `deepliif`
-
-DeepLIIF can be `pip` installed from [PyPI](https://pypi.org/project/deepliif/):
-```shell
-$ python3.8 -m venv venv
-$ source venv/bin/activate
-(venv) $ pip install deepliif
-```
-
-The package is composed of two parts:
-1. A library that implements the core functions used to train and test DeepLIIF models. 
-2. A CLI to run common batch operations including training, batch testing and Torchscipt models serialization.
-
-You can list all available commands:
-
-```
-(venv) $ deepliif --help
-Usage: deepliif [OPTIONS] COMMAND [ARGS]...
-
-Options:
-  --help  Show this message and exit.
-
-Commands:
-  prepare-testing-data   Preparing data for testing
-  serialize              Serialize DeepLIIF models using Torchscript
-  test                   Test trained models
-  train                  General-purpose training script for multi-task...
-```
-
-## Training Dataset
-For training, all image sets must be 512x512 and combined together in 3072x512 images (six images of size 512x512 stitched
-together horizontally).
-The data need to be arranged in the following order:
-```
-XXX_Dataset 
-    ├── train
-    └── val
-```
-We have provided a simple function in the CLI for preparing data for training.
-
-* **To prepare data for training**, you need to have the image dataset for each image (including IHC, Hematoxylin Channel, mpIF DAPI, mpIF Lap2, mpIF marker, and segmentation mask) in the input directory.
-Each of the six images for a single image set must have the same naming format, with only the name of the label for the type of image differing between them.  The label names must be, respectively: IHC, Hematoxylin, DAPI, Lap2, Marker, Seg.
-The command takes the address of the directory containing image set data and the address of the output dataset directory.
-It first creates the train and validation directories inside the given output dataset directory.
-It then reads all of the images in the input directory and saves the combined image in the train or validation directory, based on the given `validation_ratio`.
-```
-deepliif prepare-training-data --input-dir /path/to/input/images
-                               --output-dir /path/to/output/images
-                               --validation-ratio 0.2
-```
-
-## Training
-To train a model:
-```
-deepliif train --dataroot /path/to/input/images 
-                --name Model_Name 
-```
-or
-```
-python train.py --dataroot /path/to/input/images 
-                --name Model_Name 
-```
-
-* To view training losses and results, open the URL http://localhost:8097. For cloud servers replace localhost with your IP.
-* Epoch-wise intermediate training results are in `DeepLIIF/checkpoints/Model_Name/web/index.html`.
-* Trained models will be by default be saved in `DeepLIIF/checkpoints/Model_Name`.
-* Training datasets can be downloaded [here](https://zenodo.org/record/4751737#.YKRTS0NKhH4).
-
-**DP**: To train a model you can use DP. DP is single-process. It means that **all the GPUs you want to use must be on the same machine** so that they can be included in the same process - you cannot distribute the training across multiple GPU machines, unless you write your own code to handle inter-node (node = machine) communication.
-To split and manage the workload for multiple GPUs within the same process, DP uses multi-threading. 
-You can find more information on DP [here](https://github.com/nadeemlab/DeepLIIF/blob/main/Multi-GPU%20Training.md).
-
-To train a model with DP (Example with 2 GPUs (on 1 machine)):
-```
-deepliif train --dataroot <data_dir> --batch-size 6 --gpu-ids 0 --gpu-ids 1
-```
-Note that `batch-size` is defined per process. Since DP is a single-process method, the `batch-size` you set is the **effective** batch size.
-
-**DDP**: To train a model you can use DDP. DDP usually spawns multiple processes. 
-**DeepLIIF's code follows the PyTorch recommendation to spawn 1 process per GPU** ([doc](https://github.com/pytorch/examples/blob/master/distributed/ddp/README.md#application-process-topologies)). If you want to assign multiple GPUs to each process, you will need to make modifications to DeepLIIF's code (see [doc](https://pytorch.org/tutorials/intermediate/ddp_tutorial.html#combine-ddp-with-model-parallelism)).
-Despite all the benefits of DDP, one drawback is the extra GPU memory needed for dedicated CUDA buffer for communication. See a short discussion [here](https://discuss.pytorch.org/t/do-dataparallel-and-distributeddataparallel-affect-the-batch-size-and-gpu-memory-consumption/97194/2). In the context of DeepLIIF, this means that there might be situations where you could use a *bigger batch size with DP* as compared to DDP, which may actually train faster than using DDP with a smaller batch size.
-You can find more information on DDP [here](https://github.com/nadeemlab/DeepLIIF/blob/main/Multi-GPU%20Training.md).
-
-To launch training using DDP on a local machine, use `deepliif trainlaunch`. Example with 2 GPUs (on 1 machine):
-```
-deepliif trainlaunch --dataroot <data_dir> --batch-size 3 --gpu-ids 0 --gpu-ids 1 --use-torchrun "--nproc_per_node 2"
-```
-Note that
-1. `batch-size` is defined per process. Since DDP is a single-process method, the `batch-size` you set is the batch size for each process, and the **effective** batch size will be `batch-size` multiplied by the number of processes you started. In the above example, it will be 3 * 2 = 6.
-2. You still need to provide **all GPU ids to use** to the training command. Internally, in each process DeepLIIF picks the device using `gpu_ids[local_rank]`. If you provide `--gpu-ids 2 --gpu-ids 3`, the process with local rank 0 will use gpu id 2 and that with local rank 1 will use gpu id 3. 
-3. `-t 3 --log_dir <log_dir>` is not required, but is a useful setting in `torchrun` that saves the log from each process to your target log directory. For example:
-```
-deepliif trainlaunch --dataroot <data_dir> --batch-size 3 --gpu-ids 0 --gpu-ids 1 --use-torchrun "-t 3 --log_dir <log_dir> --nproc_per_node 2"
-```
-4. If your PyTorch is older than 1.10, DeepLIIF calls `torch.distributed.launch` in the backend. Otherwise, DeepLIIF calls `torchrun`.
-
-## Serialize Model
-The installed `deepliif` uses Dask to perform inference on the input IHC images.
-Before running the `test` command, the model files must be serialized using Torchscript.
-To serialize the model files:
-```
-deepliif serialize --models-dir /path/to/input/model/files
-                   --output-dir /path/to/output/model/files
-```
-* By default, the model files are expected to be located in `DeepLIIF/model-server/DeepLIIF_Latest_Model`.
-* By default, the serialized files will be saved to the same directory as the input model files.
-
-## Testing
-To test the model:
-```
-deepliif test --input-dir /path/to/input/images 
-              --output-dir /path/to/output/images 
-              --tile-size 512
-```
-or
-```
-python test.py --dataroot /path/to/input/images 
-               --name Model_Name  
-```
-* The latest version of the pretrained models can be downloaded [here](https://zenodo.org/record/4751737#.YKRTS0NKhH4).
-* Before running test on images, the model files must be serialized as described above.
-* The serialized model files are expected to be located in `DeepLIIF/model-server/DeepLIIF_Latest_Model`.
-* The test results will be saved to the specified output directory, which defaults to the input directory.
-* The default tile size is 512.
-* Testing datasets can be downloaded [here](https://zenodo.org/record/4751737#.YKRTS0NKhH4).
-
-If you prefer, it is possible to run the models using Torchserve.
-Please see [the documentation](https://nadeemlab.github.io/DeepLIIF/deployment/#deploying-deepliif-with-torchserve)
-on how to deploy the model with Torchserve and for an example of how to run the inference.
-
-## Docker
-We provide a Dockerfile that can be used to run the DeepLIIF models inside a container.
-First, you need to install the [Docker Engine](https://docs.docker.com/engine/install/ubuntu/).
-After installing the Docker, you need to follow these steps:
-* Download the pretrained model and place them in DeepLIIF/checkpoints/DeepLIIF_Latest_Model.
-* Change XXX of the **WORKDIR** line in the **DockerFile** to the directory containing the DeepLIIF project. 
-* To create a docker image from the docker file:
-```
-docker build -t cuda/deepliif .
-```
-The image is then used as a base. You can copy and use it to run an application. The application needs an isolated 
-environment in which to run, referred to as a container.
-* To create and run a container:
-```
- docker run -it -v `pwd`:`pwd` -w `pwd` cuda/deepliif deepliif test --input-dir Sample_Large_Tissues
-```
-When you run a container from the image, the `deepliif` CLI will be available.
-You can easily run any CLI command in the activated environment and copy the results from the docker container to the host.
-
-## ImageJ Plugin
-If you don't have access to GPU or appropriate hardware and just want to use ImageJ to run inference, we have also created an [ImageJ plugin](https://github.com/nadeemlab/DeepLIIF/tree/main/ImageJ_Plugin) for your convenience.
-
-![DeepLIIF ImageJ Demo](images/deepliif-imagej-demo.gif)
-
-## Cloud Deployment
-If you don't have access to GPU or appropriate hardware and don't want to install ImageJ, we have also created a [cloud-native DeepLIIF deployment](https://deepliif.org) with a user-friendly interface to upload images, visualize, interact, and download the final results.
-
-![DeepLIIF Website Demo](images/deepliif-website-demo-02a.gif)
-
-DeepLIIF can also be accessed programmatically through an endpoint by posting a multipart-encoded request
-containing the original image file:
-
-```
-POST /api/infer
-
-Parameters
-
-img (required)
-file: image to run the models on
-
-resolution
-string: resolution used to scan the slide (10x, 20x, 40x), defaults to 20x 
-
-pil
-boolean: if true, use PIL.Image.open() to load the image, instead of python-bioformats
-
-slim
-boolean: if true, return only the segmentation result image
-```
-
-For example, in Python:
-
-```python
-import os
-import json
-import base64
-from io import BytesIO
-
-import requests
-from PIL import Image
-
-# Use the sample images from the main DeepLIIF repo
-images_dir = './Sample_Large_Tissues'
-filename = 'ROI_1.png'
-
-res = requests.post(
-    url='https://deepliif.org/api/infer',
-    files={
-        'img': open(f'{images_dir}/{filename}', 'rb')
-    },
-    # optional param that can be 10x, 20x (default) or 40x
-    params={
-        'resolution': '20x'
-    }
-)
-
-data = res.json()
-
-def b64_to_pil(b):
-    return Image.open(BytesIO(base64.b64decode(b.encode())))
-
-for name, img in data['images'].items():
-    output_filepath = f'{images_dir}/{os.path.splitext(filename)[0]}_{name}.png'
-    with open(output_filepath, 'wb') as f:
-        b64_to_pil(img).save(f, format='PNG')
-
-print(json.dumps(data['scoring'], indent=2))
-```
-
-## Synthetic Data Generation
-The first version of DeepLIIF model suffered from its inability to separate IHC positive cells in some large clusters,
-resulting from the absence of clustered positive cells in our training data. To infuse more information about the
-clustered positive cells into our model, we present a novel approach for the synthetic generation of IHC images using
-co-registered data. 
-We design a GAN-based model that receives the Hematoxylin channel, the mpIF DAPI image, and the segmentation mask and
-generates the corresponding IHC image. The model converts the Hematoxylin channel to gray-scale to infer more helpful
-information such as the texture and discard unnecessary information such as color. The Hematoxylin image guides the
-network to synthesize the background of the IHC image by preserving the shape and texture of the cells and artifacts in
-the background. The DAPI image assists the network in identifying the location, shape, and texture of the cells to
-better isolate the cells from the background. The segmentation mask helps the network specify the color of cells based 
-on the type of the cell (positive cell: a brown hue, negative: a blue hue).
-
-In the next step, we generate synthetic IHC images with more clustered positive cells. To do so, we change the 
-segmentation mask by choosing a percentage of random negative cells in the segmentation mask (called as Neg-to-Pos) and 
-converting them into positive cells. Some samples of the synthesized IHC images along with the original IHC image are 
-shown below.
-
-![IHC_Gen_image](docs/training/images/IHC_Gen.jpg)*Overview of synthetic IHC image generation. (a) A training sample 
-of the IHC-generator model. (b) Some samples of synthesized IHC images using the trained IHC-Generator model. The 
-Neg-to-Pos shows the percentage of the negative cells in the segmentation mask converted to positive cells.*
-
-We created a new dataset using the original IHC images and synthetic IHC images. We synthesize each image in the dataset 
-two times by setting the Neg-to-Pos parameter to %50 and %70. We re-trained our network with the new dataset. You can 
-find the new trained model [here](https://zenodo.org/record/4751737/files/DeepLIIF_Latest_Model.zip?download=1).
-
-## Registration
-To register the de novo stained mpIF and IHC images, you can use the registration framework in the 'Registration' 
-directory. Please refer to the README file provided in the same directory for more details.
-
-## Contributing Training Data
-To train DeepLIIF, we used a dataset of lung and bladder tissues containing IHC, hematoxylin, mpIF DAPI, mpIF Lap2, and 
-mpIF Ki67 of the same tissue scanned using ZEISS Axioscan. These images were scaled and co-registered with the fixed IHC 
-images using affine transformations, resulting in 1667 co-registered sets of IHC and corresponding multiplex images of 
-size 512x512. We randomly selected 709 sets for training, 358 sets for validation, and 600 sets for testing the model. 
-We also randomly selected and segmented 41 images of size 640x640 from recently released [BCDataset](https://sites.google.com/view/bcdataset) 
-which contains Ki67 stained sections of breast carcinoma with Ki67+ and Ki67- cell centroid annotations (for cell 
-detection rather than cell instance segmentation task). We split these tiles into 164 images of size 512x512; the test 
-set varies widely in the density of tumor cells and the Ki67 index. You can find this dataset [here](https://zenodo.org/record/4751737#.YKRTS0NKhH4).
-
-We are also creating a self-configurable version of DeepLIIF which will take as input any co-registered H&E/IHC and 
-multiplex images and produce the optimal output. If you are generating or have generated H&E/IHC and multiplex staining 
-for the same slide (de novo staining) and would like to contribute that data for DeepLIIF, we can perform 
-co-registration, whole-cell multiplex segmentation via [ImPartial](https://github.com/nadeemlab/ImPartial), train the 
-DeepLIIF model and release back to the community with full credit to the contributors.
-
-## Support
-Please use the [Image.sc Forum](https://forum.image.sc/tag/deepliif) for discussion and questions related to DeepLIIF.
-
-Bugs can be reported in the [GitHub Issues](https://github.com/nadeemlab/DeepLIIF/issues) tab.
-
-## License
-© [Nadeem Lab](https://nadeemlab.org/) - DeepLIIF code is distributed under **Apache 2.0 with Commons Clause** license, 
-and is available for non-commercial academic purposes. 
-
-## Acknowledgments
-* This code is inspired by [CycleGAN and pix2pix in PyTorch](https://github.com/junyanz/pytorch-CycleGAN-and-pix2pix).
-
-## Reference
-If you find our work useful in your research or if you use parts of this code, please cite the following papers:
-```
-@article{ghahremani2022deepliif,
-  title={Deep Learning-Inferred Multiplex ImmunoFluorescence for Immunohistochemical Image Quantification},
-  author={Ghahremani, Parmida and Li, Yanyun and Kaufman, Arie and Vanguri, Rami and Greenwald, Noah and Angelo, Michael and Hollmann, Travis J and Nadeem, Saad},
-  journal={Nature Machine Intelligence},
-  year={2022}
-}
-
-@article{ghahremani2022deepliifui,
-  title={DeepLIIF: An Online Platform for Quantification of Clinical Pathology Slides},
-  author={Ghahremani, Parmida and Marino, Joseph and Dodds, Ricardo and Nadeem, Saad},
-  journal={CVPR},
-  year={2022}
-}
-
-```
->>>>>>> ccc423ad
+```