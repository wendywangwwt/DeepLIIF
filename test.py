--- conflicted
+++ resolved
@@ -46,16 +46,11 @@
 @click.option('--results_dir', required=True, help='saves results here.')
 @click.option('--name', default='.', help='name of the experiment, used as a subfolder under results_dir')
 @click.option('--checkpoints_dir', required=True, help='load models from here.')
-@click.option('--gpu_ids', type=int, multiple=True)
 @click.option('--num_test', default=10000, help='only run test for num_test images')
-<<<<<<< HEAD
 @click.option('--phase', default='test', help='this effectively refers to the subfolder name from where to load the images')
 @click.option('--gpu_ids', type=int, multiple=True, help='gpu-ids 0 gpu-ids 1 or gpu-ids -1 for CPU')
 @click.option('--batch_size', default=1, help='input batch size')
-def test(dataroot, results_dir, name, checkpoints_dir,num_test, phase, gpu_ids, batch_size):
-=======
-def test(dataroot, results_dir, name, checkpoints_dir, gpu_ids, num_test):
->>>>>>> 01247613
+def test(dataroot, results_dir, name, checkpoints_dir,num_test, num_test, phase, gpu_ids, batch_size):
     # retrieve options used in training setting, similar to cli.py test
     model_dir = os.path.join(checkpoints_dir, name)
     opt = Options(path_file=os.path.join(model_dir,'train_opt.txt'), mode='test')
