import os
<<<<<<< HEAD
import subprocess
import shutil
import time
from .ComputeStatistics import Statistics

from ..options.test_options import TestOptions
from ..options import read_model_params, Options, print_options
from ..data import create_dataset
from ..models import create_model, init_nets, infer_modalities, infer_results_for_wsi
from ..models import postprocess as _postprocess
from ..util.visualizer import save_images
from ..util import html, allowed_file
import torch
import click

from PIL import Image
import json
from torchvision.transforms.functional import to_pil_image
from torchvision.transforms import ToPILImage
=======
import json
from PIL import Image
from ..models import postprocess
import re
>>>>>>> 01247613

def get_cell_count_metrics(dir_img, dir_save=None, model = None,
                           tile_size=512, single_tile=False,
                           use_marker = False,
                           save_individual = False):
    """
    Obtain cell count metrics through postprocess functions.
    Currenlty implemented only for ground truth tiles.
    
<<<<<<< HEAD
    for folder_name, unique_token in target_folder.items():
        # create gt_dir and pred_dir
        dir_folder = os.path.join(output_dir, folder_name)
        if os.path.exists(dir_folder) and os.path.isdir(dir_folder):
            shutil.rmtree(dir_folder)
        os.makedirs(dir_folder)

        # separate the images
        # avoid exit code 126 caused by too many files to copy
        subprocess.run(f'for i in {dir_source}/*{unique_token}*; do cp "$i" {dir_folder}; done', shell=True, check=True)
        # subprocess.run(f"cp {dir_source}/*{unique_token}* {dir_folder}", shell=True, check=True)
        
        # rename files
        fns = os.listdir(dir_folder)
        for fn in fns:
            os.rename(f'{dir_folder}/{fn}',f"{dir_folder}/{fn.replace(f'{unique_token}','_')}")


def generate_predictions(dataroot, results_dir, checkpoints_dir, name='', num_test=10000,
                         phase='val', gpu_ids=(-1,), batch_size=None, epoch='latest', postprocess=False, tile_size=512):
    """
    a function version of cli.py test / test.py, to be used with evaluate()
    params:
      dataroot: reads images from here; expected to have a subfolder
      results_dir: saves results here.
      checkpoints_dir: load models from here.
      name: name of the experiment, used as a subfolder under results_dir
      num_test: only run test for num_test images
      phase: this effectively refers to the subfolder name from where to load the images
      gpu_ids: gpu-ids 0 gpu-ids 1 or gpu-ids -1 for CPU
      batch_size: input batch size
      preprocess: call the preprocess function to generate SegRefined, SegOverlaid, and cell count json
      tile_size: tile size used to process the provided data
    """
    # retrieve options used in training setting, similar to cli.py test
    model_dir = os.path.join(checkpoints_dir, name)
    opt = Options(path_file=os.path.join(model_dir,'train_opt.txt'), mode='test')

    if gpu_ids and gpu_ids[0] == -1:
        gpu_ids = []

    number_of_gpus_all = torch.cuda.device_count()
    #print(number_of_gpus_all, len(gpu_ids))
    if number_of_gpus_all < len(gpu_ids) and -1 not in gpu_ids:
        print(f'Specified to use GPU {opt.gpu_ids} for inference, but there are only {number_of_gpus_all} GPU devices. Switched to CPU inference.')
        number_of_gpus = 0
        gpu_ids = [-1]

    # overwrite/supply unseen options using the values from the options provided in the command
    setattr(opt,'checkpoints_dir',checkpoints_dir)
    setattr(opt,'dataroot',dataroot)
    setattr(opt,'name',name)
    setattr(opt,'results_dir',results_dir)
    setattr(opt,'num_test',num_test)
    setattr(opt,'phase',phase)
    setattr(opt,'gpu_ids',gpu_ids)
    setattr(opt,'batch_size',batch_size)
    setattr(opt,'epoch',str(epoch))

    if not hasattr(opt,'seg_gen'): # old settings for DeepLIIF models
        opt.seg_gen = True

    # hard-code some parameters for test.py
    opt.aspect_ratio = 1.0 # from previous default setting
    opt.display_winsize = 512 # from previous default setting
    opt.use_dp = True # whether to initialize model in DataParallel setting (all models to one gpu, then pytorch controls the usage of specified set of GPUs for inference)
    opt.num_threads = 0   # test code only supports num_threads = 1
    opt.batch_size = 1    # test code only supports batch_size = 1
    opt.serial_batches = True  # disable data shuffling; comment this line if results on randomly chosen images are needed.
    opt.no_flip = True    # no flip; comment this line if results on flipped images are needed.
    opt.display_id = -1   # no visdom display; the test code saves the results to a HTML file.
    print_options(opt)

    batch_size = batch_size if batch_size else opt.batch_size
    dataset = create_dataset(opt, phase=phase, batch_size=batch_size)  # create a dataset given opt.dataset_mode and other options
    model = create_model(opt)      # create a model given opt.model and other options
    model.setup(opt)               # regular setup: load and print networks; create schedulers
    torch.backends.cudnn.benchmark = False
    # create a website
    web_dir = os.path.join(opt.results_dir, opt.name, '{}_{}'.format(opt.phase, opt.epoch))  # define the website directory
    if opt.load_iter > 0:  # load_iter is 0 by default
        web_dir = '{:s}_iter{:d}'.format(web_dir, opt.load_iter)
    print('creating web directory', web_dir)
    webpage = html.HTML(web_dir, 'Experiment = %s, Phase = %s, Epoch = %s' % (opt.name, opt.phase, opt.epoch))
    # test with eval mode. This only affects layers like batchnorm and dropout.
    # For [pix2pix]: we use batchnorm and dropout in the original pix2pix. You can experiment it with and without eval() mode.
    # For [CycleGAN]: It should not affect CycleGAN as CycleGAN uses instancenorm without dropout.
    model.eval()
    # if opt.eval:
    #     model.eval()

    _start_time = time.time()
    print('generate_predictions postprocess:',postprocess)

    for i, data in enumerate(dataset):
        if i >= opt.num_test:  # only apply our model to opt.num_test images.
            break

        model.set_input(data)  # unpack data from data loader
        model.test()           # run inference
        visuals = model.get_current_visuals()  # get image results
        img_path = model.get_image_paths()     # get image paths
        if i % 5 == 0:  # save images to an HTML file
            print('processing (%04d)-th image... %s (batch size %s)' % (i*batch_size, img_path[-1], batch_size))
        save_images(webpage, visuals, img_path, aspect_ratio=opt.aspect_ratio, width=opt.display_winsize)
        
        if postprocess:
            # import pickle
            # pickle.dump(visuals,open('/userfs/DeepLIIF/visuals.pk','wb'))
            # post_images, scoring = postprocess(img, images, tile_size, opt.model)
            # first dimension is batch size; .permute(1, 2, 0) changes tensor shape from (3,512,512) to (512,512,3)
            # visuals & data tensor value range: -1 to 1, needs to rescale to 0 to 1 for ToPILImage() to function properly
            l_seg_names = ['fake_B_5']
            assert l_seg_names[0] in visuals.keys(), f'Cannot find {l_seg_names[0]} in generated image names ({list(visuals.keys())})'
            seg_mod_suffix = l_seg_names[0].split('_')[-1]
            l_seg_names += [x for x in visuals.keys() if x.startswith('fake') and x.split('_')[-1].startswith(seg_mod_suffix) and x != l_seg_names[0]]
            # print(f'Running postprocess for {len(l_seg_names)} generated images ({l_seg_names})')
            
            for seg_name in l_seg_names:
                images = {'Seg':ToPILImage()((visuals[seg_name][0].cpu()+1)/2),
                          'Marker':ToPILImage()((visuals['fake_B_4'][0].cpu()+1)/2)} 
                post_images, scoring = _postprocess(ToPILImage()((data['A'][0]+1)/2), images, tile_size, opt.model)
                images = {**images, **post_images}
                #print(scoring)
                
                filename = img_path[0].split('/')[-1]
                # print()
                for name, i in images.items():
                    i.save(os.path.join(
                        web_dir,'images',
                        filename.replace('.' + filename.split('.')[-1], f'_{seg_name}_{name}.png')
                    ))
    
                with open(os.path.join(
                        web_dir,'images',
                        filename.replace('.' + filename.split('.')[-1], f'_{seg_name}.json')
                ), 'w') as f:
                    json.dump(scoring, f, indent=2)

    t_sec = round(time.time() - _start_time)
    (t_min, t_sec) = divmod(t_sec, 60)
    (t_hour, t_min) = divmod(t_min, 60)
    print('Time passed: {}hour:{}min:{}sec'.format(t_hour, t_min, t_sec))
    webpage.save()  # save the HTML
    
    


# def generate_predictions(dataroot, results_dir, checkpoints_dir, name='', num_test=10000,
#                          phase='val', gpu_ids=(-1,), batch_size=None, epoch='latest'):
#     """
#     a function version of cli.py test / test.py, to be used with evaluate()
#     params:
#       dataroot: reads images from here; expected to have a subfolder
#       results_dir: saves results here.
#       checkpoints_dir: load models from here.
#       name: name of the experiment, used as a subfolder under results_dir
#       num_test: only run test for num_test images
#       phase: this effectively refers to the subfolder name from where to load the images
#       gpu_ids: gpu-ids 0 gpu-ids 1 or gpu-ids -1 for CPU
#       batch_size: input batch size
#     """
#     input_dir = os.path.join(dataroot,phase) 
#     output_dir = results_dir
#     tile_size = None
#     model_dir = checkpoints_dir
#     region_size=20000
#     eager_mode=True
#     color_dapi=False
#     color_marker=False
#     save_type_pattern = ''#'Seg,Hema'
#     
#     l_save_type_pattern = save_type_pattern.split(',')
#                                    
#     output_dir = output_dir or input_dir
#     if os.path.exists(output_dir):
#         print(f'Folder {output_dir} already exists')
#         # print(f'overwrite: {overwrite}')
#         # if not overwrite:
#         #     print('Skip prediction generation')
#         #     return
# 
#     ensure_exists(output_dir)
# 
#     image_files = sorted([fn for fn in os.listdir(input_dir) if allowed_file(fn)])
#     print(len(image_files),'images found')
#     files = os.listdir(model_dir)
#     assert 'train_opt.txt' in files, f'file train_opt.txt is missing from model directory {model_dir}'
#     opt = Options(path_file=os.path.join(model_dir,'train_opt.txt'), mode='test')
#     opt.use_dp = False
#     
#     number_of_gpus_all = torch.cuda.device_count()
#     print(number_of_gpus_all, len(gpu_ids))
#     if number_of_gpus_all < len(gpu_ids) and -1 not in gpu_ids:
#         print(f'Specified to use GPU {opt.gpu_ids} for inference, but there are only {number_of_gpus_all} GPU devices. Switched to CPU inference.')
#         number_of_gpus = 0
#         gpu_ids = [-1]
#         
#     if len(gpu_ids) > 0 and gpu_ids[0] == -1:
#         gpu_ids = []
#     elif len(gpu_ids) == 0:
#         gpu_ids = list(range(number_of_gpus_all))
#     
#     opt.gpu_ids = gpu_ids # overwrite gpu_ids; for test command, default gpu_ids at first is [] which will be translated to a list of all gpus
#     
#     # fix opt from old settings
#     if not hasattr(opt,'modalities_no') and hasattr(opt,'targets_no'):
#         opt.modalities_no = opt.targets_no - 1
#         del opt.targets_no
#     print_options(opt)
# 
#     count = 0
#     with click.progressbar(
#             image_files,
#             label=f'Processing {len(image_files)} images',
#             item_show_func=lambda fn: fn
#     ) as bar:
#         for filename in bar:
#             if '.svs' in filename:
#                 start_time = time.time()
#                 infer_results_for_wsi(input_dir, filename, output_dir, model_dir, tile_size, region_size)
#                 print(time.time() - start_time)
#             else:
#                 img = Image.open(os.path.join(input_dir, filename)).convert('RGB')
#                 images, scoring = infer_modalities(img, tile_size, model_dir, eager_mode, color_dapi, color_marker, opt)
# 
#                 for name, i in images.items():
#                     if len(l_save_type_pattern) == 0 or (len(l_save_type_pattern) > 0 and any(s in name for s in l_save_type_pattern)): # if nothing is specified, or if any specified elements matches the name
#                         i.save(os.path.join(
#                             output_dir,
#                             filename.replace('.' + filename.split('.')[-1], f'_{name}.png')
#                         ))
# 
#                 with open(os.path.join(
#                         output_dir,
#                         filename.replace('.' + filename.split('.')[-1], f'.json')
#                 ), 'w') as f:
#                     json.dump(scoring, f, indent=2)
#                 
#             count += 1
#             if count % 100 == 0 or count == len(image_files):
#                 print(f'Done {count}/{len(image_files)}')
# 

    

def generate_predictions_inference(input_dir, output_dir, tile_size=None, model_dir='./model-server/DeepLIIF_Latest_Model/', 
                                   gpu_ids=(-1,), region_size=20000, eager_mode=True, color_dapi=False, color_marker=False,
                                   save_type_pattern='Seg',overwrite=False):
    output_dir = output_dir or input_dir
    if os.path.exists(output_dir):
        print(f'Folder {output_dir} already exists')
        print(f'overwrite: {overwrite}')
        if not overwrite:
            print('Skip prediction generation')
            return

    ensure_exists(output_dir)

    image_files = sorted([fn for fn in os.listdir(input_dir) if allowed_file(fn)])
    print(len(image_files),'images found')
    files = os.listdir(model_dir)
    assert 'train_opt.txt' in files, f'file train_opt.txt is missing from model directory {model_dir}'
    opt = Options(path_file=os.path.join(model_dir,'train_opt.txt'), mode='test')
    opt.use_dp = False
    
    number_of_gpus_all = torch.cuda.device_count()
    print(number_of_gpus_all, len(gpu_ids))
    if number_of_gpus_all < len(gpu_ids) and -1 not in gpu_ids:
        print(f'Specified to use GPU {opt.gpu_ids} for inference, but there are only {number_of_gpus_all} GPU devices. Switched to CPU inference.')
        number_of_gpus = 0
        gpu_ids = [-1]
        
    if len(gpu_ids) > 0 and gpu_ids[0] == -1:
        gpu_ids = []
    elif len(gpu_ids) == 0:
        gpu_ids = list(range(number_of_gpus_all))
=======
    dir_img: directory to load images for calculation
    dir_save: directory to save the results out
    model: model type (DeepLIIF, DeepLIIFExt, SDG)
    tile_size: tile size used for postprocess calculation
    single_tile: True if the images are single-tile images; use False if the 
                 images contain a row of multiple tiles like those used in
                 training or validation
    use_marker: whether to use the marker image (if Truem, assumes the marker
                image is the second last tile (single_tile=False) or has a 
                suffix of "_4.png" (single_tile=True))
    """
    dir_save = dir_save if dir_img is None else dir_save
    
    if model is None:
        if 'sdg' in dir_img:
            model = 'SDG'
        elif 'ext' in dir_img:
            model = 'DeepLIIFExt'
        else:
            model = 'DeepLIIF'
>>>>>>> 01247613
    
    if single_tile:
        fns = [x for x in os.listdir(dir_img) if x.endswith('_5.png') or x.endswith('_4.png')]
        fns = list(set([x[:-6] for x in fns])) # fns do not have extention
    else:
        fns = [x for x in os.listdir(dir_img) if x.endswith('.png')] # fns have extension
    
    d_metrics = {}
    count = 0
<<<<<<< HEAD
    with click.progressbar(
            image_files,
            label=f'Processing {len(image_files)} images',
            item_show_func=lambda fn: fn
    ) as bar:
        for filename in bar:
            if '.svs' in filename:
                start_time = time.time()
                infer_results_for_wsi(input_dir, filename, output_dir, model_dir, tile_size, region_size)
                print(time.time() - start_time)
            else:
                img = Image.open(os.path.join(input_dir, filename)).convert('RGB')
                images, scoring = infer_modalities(img, tile_size, model_dir, eager_mode, color_dapi, color_marker, opt)

                for name, i in images.items():
                    if save_type_pattern and save_type_pattern in name:
                        i.save(os.path.join(
                            output_dir,
                            filename.replace('.' + filename.split('.')[-1], f'_{name}.png')
                        ))

                with open(os.path.join(
                        output_dir,
                        filename.replace('.' + filename.split('.')[-1], f'.json')
                ), 'w') as f:
                    json.dump(scoring, f, indent=2)
                
            count += 1
            if count % 100 == 0 or count == len(image_files):
                print(f'Done {count}/{len(image_files)}')
    

def evaluate(model_dir, input_dir, output_dir, seg_model_dir=None, phase='val', subfolder=None, image_types='B_1,B_2,B_3,B_4', seg_type='B_5', 
         target_folder={'gt':'_real_B', 'pred':'_fake_B', 'input':'_real_A'},
         seg_gen=False, epoch='latest',mode='Segmentation', seg_on_input=False, include_input_metrics=False, batch_size=None, gpu_ids=(-1,),
         overwrite=False, 
         postprocess=False,verbose=False):
    """
    params:
      model_dir: directory of the trained model
      input_dir: input directory of the whole dataset, which should contain multiple subfolders like train and test
      output_dir: path to the trained model
      seg_model_dir: only used when seg_gen=False; this is the model to generate segmentation mask for both gt and pred images
      phase: this effectively is the subfolder name under model_dir in which is the input data
      subfolder: this effectively is the subfolder name under output_dir in which is the folder for predictions "./images" locates
      image_types: unique marker in filename for each modality; in model class DeepLIIFExt and SDG, it could be a string like B_1,B_2,B_3
      seg_type: unique marker in filename for segmentation, if exists; in model class DeepLIIFExt and SDG, it could be a string like B_4
      seg_gen: True (Translation and Segmentation), False (Only Translation).
      epoch: the name of epoch to load, default to "latest"
      mode: Mode of the statistics computation including Segmentation, ImageSynthesis, All, SSIM, Upscaling
      seg_on_input: a flag to indicate whether to run the seg model on the input image; this applies only to the situation where 
            seg_gen=False, mode includes segmentation metrics, and seg_model_dir is provided; if True, 2 sets of segmentation metrics will
            be returned (seg on fake vs seg on real, seg on input vs seg on real)
      batch_size: batch size for inference; if not set, default is opt.batch_size
      overwrite: overwrite results; otherwise, if output_dir already exists, prediction generation will be skipped
      verbose: print more info if True
      target_folder: used to reformat folder structure
    """
    if seg_gen == False and mode in ['Segmentation','All']:
        if not seg_model_dir:
            mode = 'SSIM'
            print('seg_gen is False, cannot run segmentation metrics; mode is changed to SSIM')
    
    d_res = {'elapsed_time':[]}
    if verbose:
        params = locals()
        for k,v in params:
            print(k,v)
    
    if not subfolder:
        subfolder = f'{phase}_{epoch}'
    
    print('Generating predictions...')
    time_s = time.time()
    if os.path.exists(os.path.join(output_dir, subfolder)):
        print(f'Folder {os.path.join(output_dir, subfolder)} already exists')
        print(f'overwrite: {overwrite}')
        if not overwrite:
            print('Skip prediction generation')
        else:
            print('Deleting folder and regenerating predictions...')
            shutil.rmtree(output_dir)
            generate_predictions(checkpoints_dir=model_dir, name='.', dataroot=input_dir,
                         results_dir=output_dir, gpu_ids=gpu_ids, phase=phase, 
                         batch_size=batch_size, epoch=epoch, postprocess=postprocess)
    else:
        generate_predictions(checkpoints_dir=model_dir, name='.', dataroot=input_dir,
                         results_dir=output_dir, gpu_ids=gpu_ids, phase=phase,
                         batch_size=batch_size, epoch=epoch, postprocess=postprocess)
    d_res['elapsed_time'].append(time.time() - time_s)
    
    # if seg_gen == False and seg_model_dir:
    #     print('Generating segmentation mask...')
    #     time_s = time.time()
    #     seg_output_dir = os.path.join(output_dir, subfolder, 'seg')
    #     if os.path.exists(seg_output_dir):
    #         print(f'Folder {os.path.join(output_dir, subfolder, "seg")} already exists')
    #         print(f'overwrite: {overwrite}')
    #         if not overwrite:
    #             print('Skip segmentation mask generation')
    #         else:
    #             print('Deleting folder and regenerating segmentation mask...')
    #             shutil.rmtree(os.path.join(output_dir, subfolder, 'seg'))
    #             generate_predictions_inference(input_dir=os.path.join(output_dir,subfolder,'images'),
    #                                            output_dir=seg_output_dir, tile_size=512, model_dir=seg_model_dir,
    #                                            gpu_ids=gpu_ids, eager_mode=True)
    #     else:
    #         generate_predictions_inference(input_dir=os.path.join(output_dir,subfolder,'images'),
    #                                            output_dir=seg_output_dir, tile_size=512, model_dir=seg_model_dir,
    #                                            gpu_ids=gpu_ids, eager_mode=True)
    #     d_res['elapsed_time'].append(time.time() - time_s)

    print('Preparing folder structure and formating filenames...')
    time_s = time.time()
    format_file_structure(os.path.join(output_dir,subfolder),target_folder=target_folder) # the folder name val_latest
    d_res['elapsed_time'].append(time.time() - time_s)

    if seg_gen == False and seg_model_dir:
        print('Preparing folder structure and formating filenames...')
        time_s = time.time()
        format_file_structure(os.path.join(output_dir,subfolder),source_folder='seg',target_folder={'gt_seg':'_real_B_1_SegRefined','pred_seg':'_fake_B_1_SegRefined', 'input_seg':'_real_A_SegRefined'}) # the folder name val_latest
        d_res['elapsed_time'].append(time.time() - time_s)
      

    print('Starting ComputeStatistics.py...')

    time_s = time.time()
    gt_dir = os.path.join(output_dir, subfolder, 'gt')
    pred_dir = os.path.join(output_dir, subfolder, 'pred')
    raw_dir = os.path.join(output_dir, subfolder, 'images')
    print(raw_dir)
    if seg_gen == False and seg_model_dir and mode in ['Segmentation', 'All']:
        gt_dir = os.path.join(output_dir, subfolder, 'gt_seg')
        pred_dir = os.path.join(output_dir, subfolder, 'pred_seg')
        
        stats = Statistics(gt_path=raw_dir, model_path=raw_dir, output_path=output_dir,
                           image_types=image_types, seg_type=seg_type, mode='Segmentation')
        d_stat = stats.run()

        if mode == 'All':
            gt_dir = os.path.join(output_dir, subfolder, 'gt')
            pred_dir = os.path.join(output_dir, subfolder, 'pred')
            stats = Statistics(gt_path=gt_dir, model_path=pred_dir, output_path=output_dir,
                               image_types=image_types, seg_type=seg_type, mode='ImageSynthesis')
            d_stat_imagesynthesis = stats.run()
            d_stat = {**d_stat, **d_stat_imagesynthesis}
    else:
        if mode == 'Segmentation':
            stats = Statistics(gt_path=raw_dir, model_path=raw_dir, output_path=output_dir,
                           image_types=image_types, seg_type=seg_type, mode=mode)
            d_stat = stats.run()
        else: # currently this would fail for All mode because Segmentation uses different folder
            stats = Statistics(gt_path=gt_dir, model_path=pred_dir, output_path=output_dir,
                               image_types=image_types, seg_type=seg_type, mode=mode)
            d_stat = stats.run()

        if include_input_metrics:
            input_dir = os.path.join(output_dir, subfolder, 'input')
            stats = Statistics(gt_path=gt_dir, model_path=input_dir, output_path=output_dir,
                           image_types=image_types, seg_type=seg_type, mode=mode)
    d_res['elapsed_time'].append(time.time() - time_s)


    return {**d_stat, **d_res}

=======
    for fn in fns:
        if single_tile:
            img_gt = Image.open(os.path.join(dir_img,fn+'_5.png'))
            img_marker = Image.open(os.path.join(dir_img,fn+'_4.png'))
            img_input = Image.open(os.path.join(dir_img.replace('/gt','/input'),fn+'.png'))
            k = fn
        else:
            img = Image.open(os.path.join(dir_img,fn))
            w, h = img.size
            
            # assume in the row of tiles, the first is the input and the last is the ground truth
            img_input = img.crop((0,0,h,h))
            img_gt = img.crop((w-h,0,w,h))
            img_marker = img.crop((w-h*2,0,w-h,h)) # the second last is marker, if marker is included
            k = re.sub('\..*?$','',fn) # remove extension
    
        images = {'Seg':img_gt}
        if use_marker:
            images['Marker'] = img_marker
        
        post_images, scoring = postprocess(img_input, images, tile_size, model)
        d_metrics[k] = scoring
        
        if save_individual:
            with open(os.path.join(
                dir_save,
                k+'.json'
            ), 'w') as f:
                json.dump(scoring, f, indent=2)
        
        count += 1
        
        if count % 100 == 0 or count == len(fns):
            print(count,'/',len(fns))

    with open(os.path.join(
                dir_save,
                'metrics.json'
            ), 'w') as f:
                json.dump(d_metrics, f, indent=2)      
>>>>>>> 01247613
<|MERGE_RESOLUTION|>--- conflicted
+++ resolved
@@ -1,5 +1,6 @@
+
+
 import os
-<<<<<<< HEAD
 import subprocess
 import shutil
 import time
@@ -9,7 +10,6 @@
 from ..options import read_model_params, Options, print_options
 from ..data import create_dataset
 from ..models import create_model, init_nets, infer_modalities, infer_results_for_wsi
-from ..models import postprocess as _postprocess
 from ..util.visualizer import save_images
 from ..util import html, allowed_file
 import torch
@@ -17,14 +17,13 @@
 
 from PIL import Image
 import json
-from torchvision.transforms.functional import to_pil_image
-from torchvision.transforms import ToPILImage
-=======
-import json
-from PIL import Image
 from ..models import postprocess
 import re
->>>>>>> 01247613
+
+def ensure_exists(d):
+    if not os.path.exists(d):
+        os.makedirs(d)
+        
 
 def get_cell_count_metrics(dir_img, dir_save=None, model = None,
                            tile_size=512, single_tile=False,
@@ -34,7 +33,88 @@
     Obtain cell count metrics through postprocess functions.
     Currenlty implemented only for ground truth tiles.
     
-<<<<<<< HEAD
+    dir_img: directory to load images for calculation
+    dir_save: directory to save the results out
+    model: model type (DeepLIIF, DeepLIIFExt, SDG)
+    tile_size: tile size used for postprocess calculation
+    single_tile: True if the images are single-tile images; use False if the 
+                 images contain a row of multiple tiles like those used in
+                 training or validation
+    use_marker: whether to use the marker image (if Truem, assumes the marker
+                image is the second last tile (single_tile=False) or has a 
+                suffix of "_4.png" (single_tile=True))
+    """
+    dir_save = dir_save if dir_img is None else dir_save
+    
+    if model is None:
+        if 'sdg' in dir_img:
+            model = 'SDG'
+        elif 'ext' in dir_img:
+            model = 'DeepLIIFExt'
+        else:
+            model = 'DeepLIIF'
+    
+    if single_tile:
+        fns = [x for x in os.listdir(dir_img) if x.endswith('_5.png') or x.endswith('_4.png')]
+        fns = list(set([x[:-6] for x in fns])) # fns do not have extention
+    else:
+        fns = [x for x in os.listdir(dir_img) if x.endswith('.png')] # fns have extension
+    
+    d_metrics = {}
+    count = 0
+    for fn in fns:
+        if single_tile:
+            img_gt = Image.open(os.path.join(dir_img,fn+'_5.png'))
+            img_marker = Image.open(os.path.join(dir_img,fn+'_4.png'))
+            img_input = Image.open(os.path.join(dir_img.replace('/gt','/input'),fn+'.png'))
+            k = fn
+        else:
+            img = Image.open(os.path.join(dir_img,fn))
+            w, h = img.size
+            
+            # assume in the row of tiles, the first is the input and the last is the ground truth
+            img_input = img.crop((0,0,h,h))
+            img_gt = img.crop((w-h,0,w,h))
+            img_marker = img.crop((w-h*2,0,w-h,h)) # the second last is marker, if marker is included
+            k = re.sub('\..*?$','',fn) # remove extension
+    
+        images = {'Seg':img_gt}
+        if use_marker:
+            images['Marker'] = img_marker
+        
+        post_images, scoring = postprocess(img_input, images, tile_size, model)
+        d_metrics[k] = scoring
+        
+        if save_individual:
+            with open(os.path.join(
+                dir_save,
+                k+'.json'
+            ), 'w') as f:
+                json.dump(scoring, f, indent=2)
+        
+        count += 1
+        
+        if count % 100 == 0 or count == len(fns):
+            print(count,'/',len(fns))
+
+    with open(os.path.join(
+                dir_save,
+                'metrics.json'
+            ), 'w') as f:
+                json.dump(d_metrics, f, indent=2)
+
+
+def format_file_structure(output_dir,source_folder='images',target_folder={'gt':'_real_B', 'pred':'_fake_B', 'input':'_real_A'}):
+    """
+    target_folder: keys are new folder names, values are unique token with which to filter the needed images for this folder
+        1) if segmentation metrics are needed and no seg images are generated from the main model, folder name "input" can be
+        specified when you want to run segmentation (using the seg model) on the original input as well
+        2) if you want to also run metrics on the original input (e.g., SSIM/PSNR for upscaling task), then you should also specify
+        "input""
+        otherwise only "gt" and "pred" are used
+    """
+    dir_source = os.path.join(output_dir,source_folder)
+    
     for folder_name, unique_token in target_folder.items():
         # create gt_dir and pred_dir
         dir_folder = os.path.join(output_dir, folder_name)
@@ -43,9 +123,7 @@
         os.makedirs(dir_folder)
 
         # separate the images
-        # avoid exit code 126 caused by too many files to copy
-        subprocess.run(f'for i in {dir_source}/*{unique_token}*; do cp "$i" {dir_folder}; done', shell=True, check=True)
-        # subprocess.run(f"cp {dir_source}/*{unique_token}* {dir_folder}", shell=True, check=True)
+        subprocess.run(f"cp {dir_source}/*{unique_token}* {dir_folder}", shell=True, check=True)
         
         # rename files
         fns = os.listdir(dir_folder)
@@ -54,7 +132,7 @@
 
 
 def generate_predictions(dataroot, results_dir, checkpoints_dir, name='', num_test=10000,
-                         phase='val', gpu_ids=(-1,), batch_size=None, epoch='latest', postprocess=False, tile_size=512):
+                         phase='val', gpu_ids=(-1,), batch_size=None, epoch='latest'):
     """
     a function version of cli.py test / test.py, to be used with evaluate()
     params:
@@ -66,23 +144,14 @@
       phase: this effectively refers to the subfolder name from where to load the images
       gpu_ids: gpu-ids 0 gpu-ids 1 or gpu-ids -1 for CPU
       batch_size: input batch size
-      preprocess: call the preprocess function to generate SegRefined, SegOverlaid, and cell count json
-      tile_size: tile size used to process the provided data
     """
     # retrieve options used in training setting, similar to cli.py test
     model_dir = os.path.join(checkpoints_dir, name)
     opt = Options(path_file=os.path.join(model_dir,'train_opt.txt'), mode='test')
-
+    
     if gpu_ids and gpu_ids[0] == -1:
         gpu_ids = []
-
-    number_of_gpus_all = torch.cuda.device_count()
-    #print(number_of_gpus_all, len(gpu_ids))
-    if number_of_gpus_all < len(gpu_ids) and -1 not in gpu_ids:
-        print(f'Specified to use GPU {opt.gpu_ids} for inference, but there are only {number_of_gpus_all} GPU devices. Switched to CPU inference.')
-        number_of_gpus = 0
-        gpu_ids = [-1]
-
+    
     # overwrite/supply unseen options using the values from the options provided in the command
     setattr(opt,'checkpoints_dir',checkpoints_dir)
     setattr(opt,'dataroot',dataroot)
@@ -93,10 +162,10 @@
     setattr(opt,'gpu_ids',gpu_ids)
     setattr(opt,'batch_size',batch_size)
     setattr(opt,'epoch',str(epoch))
-
+        
     if not hasattr(opt,'seg_gen'): # old settings for DeepLIIF models
         opt.seg_gen = True
-
+    
     # hard-code some parameters for test.py
     opt.aspect_ratio = 1.0 # from previous default setting
     opt.display_winsize = 512 # from previous default setting
@@ -107,7 +176,7 @@
     opt.no_flip = True    # no flip; comment this line if results on flipped images are needed.
     opt.display_id = -1   # no visdom display; the test code saves the results to a HTML file.
     print_options(opt)
-
+    
     batch_size = batch_size if batch_size else opt.batch_size
     dataset = create_dataset(opt, phase=phase, batch_size=batch_size)  # create a dataset given opt.dataset_mode and other options
     model = create_model(opt)      # create a model given opt.model and other options
@@ -127,12 +196,11 @@
     #     model.eval()
 
     _start_time = time.time()
-    print('generate_predictions postprocess:',postprocess)
 
     for i, data in enumerate(dataset):
         if i >= opt.num_test:  # only apply our model to opt.num_test images.
             break
-
+        
         model.set_input(data)  # unpack data from data loader
         model.test()           # run inference
         visuals = model.get_current_visuals()  # get image results
@@ -140,158 +208,18 @@
         if i % 5 == 0:  # save images to an HTML file
             print('processing (%04d)-th image... %s (batch size %s)' % (i*batch_size, img_path[-1], batch_size))
         save_images(webpage, visuals, img_path, aspect_ratio=opt.aspect_ratio, width=opt.display_winsize)
-        
-        if postprocess:
-            # import pickle
-            # pickle.dump(visuals,open('/userfs/DeepLIIF/visuals.pk','wb'))
-            # post_images, scoring = postprocess(img, images, tile_size, opt.model)
-            # first dimension is batch size; .permute(1, 2, 0) changes tensor shape from (3,512,512) to (512,512,3)
-            # visuals & data tensor value range: -1 to 1, needs to rescale to 0 to 1 for ToPILImage() to function properly
-            l_seg_names = ['fake_B_5']
-            assert l_seg_names[0] in visuals.keys(), f'Cannot find {l_seg_names[0]} in generated image names ({list(visuals.keys())})'
-            seg_mod_suffix = l_seg_names[0].split('_')[-1]
-            l_seg_names += [x for x in visuals.keys() if x.startswith('fake') and x.split('_')[-1].startswith(seg_mod_suffix) and x != l_seg_names[0]]
-            # print(f'Running postprocess for {len(l_seg_names)} generated images ({l_seg_names})')
-            
-            for seg_name in l_seg_names:
-                images = {'Seg':ToPILImage()((visuals[seg_name][0].cpu()+1)/2),
-                          'Marker':ToPILImage()((visuals['fake_B_4'][0].cpu()+1)/2)} 
-                post_images, scoring = _postprocess(ToPILImage()((data['A'][0]+1)/2), images, tile_size, opt.model)
-                images = {**images, **post_images}
-                #print(scoring)
-                
-                filename = img_path[0].split('/')[-1]
-                # print()
-                for name, i in images.items():
-                    i.save(os.path.join(
-                        web_dir,'images',
-                        filename.replace('.' + filename.split('.')[-1], f'_{seg_name}_{name}.png')
-                    ))
-    
-                with open(os.path.join(
-                        web_dir,'images',
-                        filename.replace('.' + filename.split('.')[-1], f'_{seg_name}.json')
-                ), 'w') as f:
-                    json.dump(scoring, f, indent=2)
 
     t_sec = round(time.time() - _start_time)
     (t_min, t_sec) = divmod(t_sec, 60)
     (t_hour, t_min) = divmod(t_min, 60)
     print('Time passed: {}hour:{}min:{}sec'.format(t_hour, t_min, t_sec))
     webpage.save()  # save the HTML
-    
-    
-
-
-# def generate_predictions(dataroot, results_dir, checkpoints_dir, name='', num_test=10000,
-#                          phase='val', gpu_ids=(-1,), batch_size=None, epoch='latest'):
-#     """
-#     a function version of cli.py test / test.py, to be used with evaluate()
-#     params:
-#       dataroot: reads images from here; expected to have a subfolder
-#       results_dir: saves results here.
-#       checkpoints_dir: load models from here.
-#       name: name of the experiment, used as a subfolder under results_dir
-#       num_test: only run test for num_test images
-#       phase: this effectively refers to the subfolder name from where to load the images
-#       gpu_ids: gpu-ids 0 gpu-ids 1 or gpu-ids -1 for CPU
-#       batch_size: input batch size
-#     """
-#     input_dir = os.path.join(dataroot,phase) 
-#     output_dir = results_dir
-#     tile_size = None
-#     model_dir = checkpoints_dir
-#     region_size=20000
-#     eager_mode=True
-#     color_dapi=False
-#     color_marker=False
-#     save_type_pattern = ''#'Seg,Hema'
-#     
-#     l_save_type_pattern = save_type_pattern.split(',')
-#                                    
-#     output_dir = output_dir or input_dir
-#     if os.path.exists(output_dir):
-#         print(f'Folder {output_dir} already exists')
-#         # print(f'overwrite: {overwrite}')
-#         # if not overwrite:
-#         #     print('Skip prediction generation')
-#         #     return
-# 
-#     ensure_exists(output_dir)
-# 
-#     image_files = sorted([fn for fn in os.listdir(input_dir) if allowed_file(fn)])
-#     print(len(image_files),'images found')
-#     files = os.listdir(model_dir)
-#     assert 'train_opt.txt' in files, f'file train_opt.txt is missing from model directory {model_dir}'
-#     opt = Options(path_file=os.path.join(model_dir,'train_opt.txt'), mode='test')
-#     opt.use_dp = False
-#     
-#     number_of_gpus_all = torch.cuda.device_count()
-#     print(number_of_gpus_all, len(gpu_ids))
-#     if number_of_gpus_all < len(gpu_ids) and -1 not in gpu_ids:
-#         print(f'Specified to use GPU {opt.gpu_ids} for inference, but there are only {number_of_gpus_all} GPU devices. Switched to CPU inference.')
-#         number_of_gpus = 0
-#         gpu_ids = [-1]
-#         
-#     if len(gpu_ids) > 0 and gpu_ids[0] == -1:
-#         gpu_ids = []
-#     elif len(gpu_ids) == 0:
-#         gpu_ids = list(range(number_of_gpus_all))
-#     
-#     opt.gpu_ids = gpu_ids # overwrite gpu_ids; for test command, default gpu_ids at first is [] which will be translated to a list of all gpus
-#     
-#     # fix opt from old settings
-#     if not hasattr(opt,'modalities_no') and hasattr(opt,'targets_no'):
-#         opt.modalities_no = opt.targets_no - 1
-#         del opt.targets_no
-#     print_options(opt)
-# 
-#     count = 0
-#     with click.progressbar(
-#             image_files,
-#             label=f'Processing {len(image_files)} images',
-#             item_show_func=lambda fn: fn
-#     ) as bar:
-#         for filename in bar:
-#             if '.svs' in filename:
-#                 start_time = time.time()
-#                 infer_results_for_wsi(input_dir, filename, output_dir, model_dir, tile_size, region_size)
-#                 print(time.time() - start_time)
-#             else:
-#                 img = Image.open(os.path.join(input_dir, filename)).convert('RGB')
-#                 images, scoring = infer_modalities(img, tile_size, model_dir, eager_mode, color_dapi, color_marker, opt)
-# 
-#                 for name, i in images.items():
-#                     if len(l_save_type_pattern) == 0 or (len(l_save_type_pattern) > 0 and any(s in name for s in l_save_type_pattern)): # if nothing is specified, or if any specified elements matches the name
-#                         i.save(os.path.join(
-#                             output_dir,
-#                             filename.replace('.' + filename.split('.')[-1], f'_{name}.png')
-#                         ))
-# 
-#                 with open(os.path.join(
-#                         output_dir,
-#                         filename.replace('.' + filename.split('.')[-1], f'.json')
-#                 ), 'w') as f:
-#                     json.dump(scoring, f, indent=2)
-#                 
-#             count += 1
-#             if count % 100 == 0 or count == len(image_files):
-#                 print(f'Done {count}/{len(image_files)}')
-# 
-
-    
+
 
 def generate_predictions_inference(input_dir, output_dir, tile_size=None, model_dir='./model-server/DeepLIIF_Latest_Model/', 
                                    gpu_ids=(-1,), region_size=20000, eager_mode=True, color_dapi=False, color_marker=False,
-                                   save_type_pattern='Seg',overwrite=False):
+                                   save_type_pattern='Seg'):
     output_dir = output_dir or input_dir
-    if os.path.exists(output_dir):
-        print(f'Folder {output_dir} already exists')
-        print(f'overwrite: {overwrite}')
-        if not overwrite:
-            print('Skip prediction generation')
-            return
-
     ensure_exists(output_dir)
 
     image_files = sorted([fn for fn in os.listdir(input_dir) if allowed_file(fn)])
@@ -302,48 +230,25 @@
     opt.use_dp = False
     
     number_of_gpus_all = torch.cuda.device_count()
-    print(number_of_gpus_all, len(gpu_ids))
     if number_of_gpus_all < len(gpu_ids) and -1 not in gpu_ids:
-        print(f'Specified to use GPU {opt.gpu_ids} for inference, but there are only {number_of_gpus_all} GPU devices. Switched to CPU inference.')
         number_of_gpus = 0
         gpu_ids = [-1]
-        
+        print(f'Specified to use GPU {opt.gpu_ids} for inference, but there are only {number_of_gpus_all} GPU devices. Switched to CPU inference.')
+
     if len(gpu_ids) > 0 and gpu_ids[0] == -1:
         gpu_ids = []
     elif len(gpu_ids) == 0:
         gpu_ids = list(range(number_of_gpus_all))
-=======
-    dir_img: directory to load images for calculation
-    dir_save: directory to save the results out
-    model: model type (DeepLIIF, DeepLIIFExt, SDG)
-    tile_size: tile size used for postprocess calculation
-    single_tile: True if the images are single-tile images; use False if the 
-                 images contain a row of multiple tiles like those used in
-                 training or validation
-    use_marker: whether to use the marker image (if Truem, assumes the marker
-                image is the second last tile (single_tile=False) or has a 
-                suffix of "_4.png" (single_tile=True))
-    """
-    dir_save = dir_save if dir_img is None else dir_save
-    
-    if model is None:
-        if 'sdg' in dir_img:
-            model = 'SDG'
-        elif 'ext' in dir_img:
-            model = 'DeepLIIFExt'
-        else:
-            model = 'DeepLIIF'
->>>>>>> 01247613
-    
-    if single_tile:
-        fns = [x for x in os.listdir(dir_img) if x.endswith('_5.png') or x.endswith('_4.png')]
-        fns = list(set([x[:-6] for x in fns])) # fns do not have extention
-    else:
-        fns = [x for x in os.listdir(dir_img) if x.endswith('.png')] # fns have extension
-    
-    d_metrics = {}
+    
+    opt.gpu_ids = gpu_ids # overwrite gpu_ids; for test command, default gpu_ids at first is [] which will be translated to a list of all gpus
+    
+    # fix opt from old settings
+    if not hasattr(opt,'modalities_no') and hasattr(opt,'targets_no'):
+        opt.modalities_no = opt.targets_no - 1
+        del opt.targets_no
+    print_options(opt)
+
     count = 0
-<<<<<<< HEAD
     with click.progressbar(
             image_files,
             label=f'Processing {len(image_files)} images',
@@ -377,10 +282,7 @@
     
 
 def evaluate(model_dir, input_dir, output_dir, seg_model_dir=None, phase='val', subfolder=None, image_types='B_1,B_2,B_3,B_4', seg_type='B_5', 
-         target_folder={'gt':'_real_B', 'pred':'_fake_B', 'input':'_real_A'},
-         seg_gen=False, epoch='latest',mode='Segmentation', seg_on_input=False, include_input_metrics=False, batch_size=None, gpu_ids=(-1,),
-         overwrite=False, 
-         postprocess=False,verbose=False):
+         seg_gen=False, epoch='latest',mode='Segmentation', seg_on_input=False, include_input_metrics=False, batch_size=None, gpu_ids=(-1,),overwrite=False, verbose=False):
     """
     params:
       model_dir: directory of the trained model
@@ -400,7 +302,6 @@
       batch_size: batch size for inference; if not set, default is opt.batch_size
       overwrite: overwrite results; otherwise, if output_dir already exists, prediction generation will be skipped
       verbose: print more info if True
-      target_folder: used to reformat folder structure
     """
     if seg_gen == False and mode in ['Segmentation','All']:
         if not seg_model_dir:
@@ -428,37 +329,37 @@
             shutil.rmtree(output_dir)
             generate_predictions(checkpoints_dir=model_dir, name='.', dataroot=input_dir,
                          results_dir=output_dir, gpu_ids=gpu_ids, phase=phase, 
-                         batch_size=batch_size, epoch=epoch, postprocess=postprocess)
+                         batch_size=batch_size, epoch=epoch)
     else:
         generate_predictions(checkpoints_dir=model_dir, name='.', dataroot=input_dir,
                          results_dir=output_dir, gpu_ids=gpu_ids, phase=phase,
-                         batch_size=batch_size, epoch=epoch, postprocess=postprocess)
+                         batch_size=batch_size, epoch=epoch)
     d_res['elapsed_time'].append(time.time() - time_s)
     
-    # if seg_gen == False and seg_model_dir:
-    #     print('Generating segmentation mask...')
-    #     time_s = time.time()
-    #     seg_output_dir = os.path.join(output_dir, subfolder, 'seg')
-    #     if os.path.exists(seg_output_dir):
-    #         print(f'Folder {os.path.join(output_dir, subfolder, "seg")} already exists')
-    #         print(f'overwrite: {overwrite}')
-    #         if not overwrite:
-    #             print('Skip segmentation mask generation')
-    #         else:
-    #             print('Deleting folder and regenerating segmentation mask...')
-    #             shutil.rmtree(os.path.join(output_dir, subfolder, 'seg'))
-    #             generate_predictions_inference(input_dir=os.path.join(output_dir,subfolder,'images'),
-    #                                            output_dir=seg_output_dir, tile_size=512, model_dir=seg_model_dir,
-    #                                            gpu_ids=gpu_ids, eager_mode=True)
-    #     else:
-    #         generate_predictions_inference(input_dir=os.path.join(output_dir,subfolder,'images'),
-    #                                            output_dir=seg_output_dir, tile_size=512, model_dir=seg_model_dir,
-    #                                            gpu_ids=gpu_ids, eager_mode=True)
-    #     d_res['elapsed_time'].append(time.time() - time_s)
+    if seg_gen == False and seg_model_dir:
+        print('Generating segmentation mask...')
+        time_s = time.time()
+        seg_output_dir = os.path.join(output_dir, subfolder, 'seg')
+        if os.path.exists(seg_output_dir):
+            print(f'Folder {os.path.join(output_dir, subfolder, "seg")} already exists')
+            print(f'overwrite: {overwrite}')
+            if not overwrite:
+                print('Skip segmentation mask generation')
+            else:
+                print('Deleting folder and regenerating segmentation mask...')
+                shutil.rmtree(os.path.join(output_dir, subfolder, 'seg'))
+                generate_predictions_inference(input_dir=os.path.join(output_dir,subfolder,'images'),
+                                               output_dir=seg_output_dir, tile_size=512, model_dir=seg_model_dir,
+                                               gpu_ids=gpu_ids, eager_mode=True)
+        else:
+            generate_predictions_inference(input_dir=os.path.join(output_dir,subfolder,'images'),
+                                               output_dir=seg_output_dir, tile_size=512, model_dir=seg_model_dir,
+                                               gpu_ids=gpu_ids, eager_mode=True)
+        d_res['elapsed_time'].append(time.time() - time_s)
 
     print('Preparing folder structure and formating filenames...')
     time_s = time.time()
-    format_file_structure(os.path.join(output_dir,subfolder),target_folder=target_folder) # the folder name val_latest
+    format_file_structure(os.path.join(output_dir,subfolder)) # the folder name val_latest
     d_res['elapsed_time'].append(time.time() - time_s)
 
     if seg_gen == False and seg_model_dir:
@@ -466,20 +367,14 @@
         time_s = time.time()
         format_file_structure(os.path.join(output_dir,subfolder),source_folder='seg',target_folder={'gt_seg':'_real_B_1_SegRefined','pred_seg':'_fake_B_1_SegRefined', 'input_seg':'_real_A_SegRefined'}) # the folder name val_latest
         d_res['elapsed_time'].append(time.time() - time_s)
-      
 
     print('Starting ComputeStatistics.py...')
 
     time_s = time.time()
-    gt_dir = os.path.join(output_dir, subfolder, 'gt')
-    pred_dir = os.path.join(output_dir, subfolder, 'pred')
-    raw_dir = os.path.join(output_dir, subfolder, 'images')
-    print(raw_dir)
     if seg_gen == False and seg_model_dir and mode in ['Segmentation', 'All']:
         gt_dir = os.path.join(output_dir, subfolder, 'gt_seg')
         pred_dir = os.path.join(output_dir, subfolder, 'pred_seg')
-        
-        stats = Statistics(gt_path=raw_dir, model_path=raw_dir, output_path=output_dir,
+        stats = Statistics(gt_path=gt_dir, model_path=pred_dir, output_path=output_dir,
                            image_types=image_types, seg_type=seg_type, mode='Segmentation')
         d_stat = stats.run()
 
@@ -491,14 +386,11 @@
             d_stat_imagesynthesis = stats.run()
             d_stat = {**d_stat, **d_stat_imagesynthesis}
     else:
-        if mode == 'Segmentation':
-            stats = Statistics(gt_path=raw_dir, model_path=raw_dir, output_path=output_dir,
+        gt_dir = os.path.join(output_dir, subfolder, 'gt')
+        pred_dir = os.path.join(output_dir, subfolder, 'pred')
+        stats = Statistics(gt_path=gt_dir, model_path=pred_dir, output_path=output_dir,
                            image_types=image_types, seg_type=seg_type, mode=mode)
-            d_stat = stats.run()
-        else: # currently this would fail for All mode because Segmentation uses different folder
-            stats = Statistics(gt_path=gt_dir, model_path=pred_dir, output_path=output_dir,
-                               image_types=image_types, seg_type=seg_type, mode=mode)
-            d_stat = stats.run()
+        d_stat = stats.run()
 
         if include_input_metrics:
             input_dir = os.path.join(output_dir, subfolder, 'input')
@@ -509,45 +401,3 @@
 
     return {**d_stat, **d_res}
 
-=======
-    for fn in fns:
-        if single_tile:
-            img_gt = Image.open(os.path.join(dir_img,fn+'_5.png'))
-            img_marker = Image.open(os.path.join(dir_img,fn+'_4.png'))
-            img_input = Image.open(os.path.join(dir_img.replace('/gt','/input'),fn+'.png'))
-            k = fn
-        else:
-            img = Image.open(os.path.join(dir_img,fn))
-            w, h = img.size
-            
-            # assume in the row of tiles, the first is the input and the last is the ground truth
-            img_input = img.crop((0,0,h,h))
-            img_gt = img.crop((w-h,0,w,h))
-            img_marker = img.crop((w-h*2,0,w-h,h)) # the second last is marker, if marker is included
-            k = re.sub('\..*?$','',fn) # remove extension
-    
-        images = {'Seg':img_gt}
-        if use_marker:
-            images['Marker'] = img_marker
-        
-        post_images, scoring = postprocess(img_input, images, tile_size, model)
-        d_metrics[k] = scoring
-        
-        if save_individual:
-            with open(os.path.join(
-                dir_save,
-                k+'.json'
-            ), 'w') as f:
-                json.dump(scoring, f, indent=2)
-        
-        count += 1
-        
-        if count % 100 == 0 or count == len(fns):
-            print(count,'/',len(fns))
-
-    with open(os.path.join(
-                dir_save,
-                'metrics.json'
-            ), 'w') as f:
-                json.dump(d_metrics, f, indent=2)      
->>>>>>> 01247613
